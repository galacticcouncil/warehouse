// This file is part of galacticcouncil/warehouse.

// Copyright (C) 2020-2022  Intergalactic, Limited (GIB).
// SPDX-License-Identifier: Apache-2.0

// Licensed under the Apache License, Version 2.0 (the "License");
// you may not use this file except in compliance with the License.
// You may obtain a copy of the License at
//
// http://www.apache.org/licenses/LICENSE-2.0
//
// Unless required by applicable law or agreed to in writing, software
// distributed under the License is distributed on an "AS IS" BASIS,
// WITHOUT WARRANTIES OR CONDITIONS OF ANY KIND, either express or implied.
// See the License for the specific language governing permissions and
// limitations under the License.

use frame_support::dispatch::DispatchResult;

<<<<<<< HEAD
pub trait CreateTypedCollection<AccountId, CollectionId, CollectionType, Metadata>: Create<AccountId> {
=======
pub trait CreateTypedCollection<AccountId, CollectionId, CollectionType> {
>>>>>>> 4efec289
    /// This function create an NFT collection of `collection_type` type.
    fn create_typed_collection(
        owner: AccountId,
        collection_id: CollectionId,
        collection_type: CollectionType,
        metadata: Option<Metadata>,
    ) -> DispatchResult;
}

pub trait ReserveCollectionId<CollectionId> {
    /// This function returns `true` if collection id is from the reserved range, `false` otherwise.
    fn is_id_reserved(id: CollectionId) -> bool;
}<|MERGE_RESOLUTION|>--- conflicted
+++ resolved
@@ -17,11 +17,7 @@
 
 use frame_support::dispatch::DispatchResult;
 
-<<<<<<< HEAD
-pub trait CreateTypedCollection<AccountId, CollectionId, CollectionType, Metadata>: Create<AccountId> {
-=======
-pub trait CreateTypedCollection<AccountId, CollectionId, CollectionType> {
->>>>>>> 4efec289
+pub trait CreateTypedCollection<AccountId, CollectionId, CollectionType, Metadata> {
     /// This function create an NFT collection of `collection_type` type.
     fn create_typed_collection(
         owner: AccountId,

--- conflicted
+++ resolved
@@ -21,15 +21,11 @@
 codec = { default-features = false, features = ["derive"], package = "parity-scale-codec", version = "2.3.1" }
 scale-info = { version = "1.0", default-features = false, features = ["derive"] }
 serde = { features = ["derive"], optional = true, version = "1.0.136" }
-<<<<<<< HEAD
+
 sp-runtime = { git = "https://github.com/paritytech/substrate", branch = "polkadot-v0.9.16", default-features = false }
 sp-arithmetic = { git = "https://github.com/paritytech/substrate", branch = "polkadot-v0.9.16", default-features = false }
 sp-staking = { git = "https://github.com/paritytech/substrate", branch = "polkadot-v0.9.16", default-features = false }
 pallet-session = { git = "https://github.com/paritytech/substrate", branch = "polkadot-v0.9.16", default-features = false }
-=======
-sp-runtime = { git = "https://github.com/paritytech/substrate", branch = "polkadot-v0.9.17", default-features = false }
-sp-arithmetic = { git = "https://github.com/paritytech/substrate", branch = "polkadot-v0.9.17", default-features = false }
->>>>>>> 9d6e5d95
 
 # ORML dependencies
 orml-traits = { git = "https://github.com/open-web3-stack/open-runtime-module-library", rev = "63b32194e7b9aff6a6350d2d4434525de4eec7c1", default-features = false }

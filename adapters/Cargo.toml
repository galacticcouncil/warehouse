--- conflicted
+++ resolved
@@ -1,10 +1,6 @@
 [package]
 name = "hydradx-adapters"
-<<<<<<< HEAD
-version = "0.2.1"
-=======
 version = "0.2.2"
->>>>>>> 174065da
 description = "Structs and other generic types for building runtimes."
 authors = ["GalacticCouncil"]
 edition = "2021"
@@ -20,16 +16,6 @@
 pallet-transaction-multi-payment = { path = "../transaction-multi-payment", default-features = false }
 
 # Substrate dependencies
-<<<<<<< HEAD
-frame-support = { git = "https://github.com/paritytech/substrate", branch = "polkadot-v0.9.28", default-features = false }
-sp-runtime = { git = "https://github.com/paritytech/substrate", branch = "polkadot-v0.9.28", default-features = false }
-sp-std = { git = "https://github.com/paritytech/substrate", branch = "polkadot-v0.9.28", default-features = false }
-
-# Polkadot dependencies
-polkadot-xcm = { package = "xcm", git = "https://github.com/paritytech/polkadot", branch = "release-v0.9.28", default-features = false }
-xcm-builder = { git = "https://github.com/paritytech/polkadot", branch = "release-v0.9.28", default-features = false }
-xcm-executor = { git = "https://github.com/paritytech/polkadot", branch = "release-v0.9.28", default-features = false }
-=======
 frame-support = { git = "https://github.com/paritytech/substrate", branch = "polkadot-v0.9.29", default-features = false }
 sp-runtime = { git = "https://github.com/paritytech/substrate", branch = "polkadot-v0.9.29", default-features = false }
 sp-std = { git = "https://github.com/paritytech/substrate", branch = "polkadot-v0.9.29", default-features = false }
@@ -38,7 +24,6 @@
 polkadot-xcm = { package = "xcm", git = "https://github.com/paritytech/polkadot", branch = "release-v0.9.29", default-features = false }
 xcm-builder = { git = "https://github.com/paritytech/polkadot", branch = "release-v0.9.29", default-features = false }
 xcm-executor = { git = "https://github.com/paritytech/polkadot", branch = "release-v0.9.29", default-features = false }
->>>>>>> 174065da
 
 [dev-dependencies]
 lazy_static = { features = ["spin_no_std"], version = "1.4.0" }

// This file is part of galacticcouncil/warehouse.

// Copyright (C) 2020-2022  Intergalactic, Limited (GIB).
// SPDX-License-Identifier: Apache-2.0

// Licensed under the Apache License, Version 2.0 (the "License");
// you may not use this file except in compliance with the License.
// You may obtain a copy of the License at
//
// http://www.apache.org/licenses/LICENSE-2.0
//
// Unless required by applicable law or agreed to in writing, software
// distributed under the License is distributed on an "AS IS" BASIS,
// WITHOUT WARRANTIES OR CONDITIONS OF ANY KIND, either express or implied.
// See the License for the specific language governing permissions and
// limitations under the License.

use super::*;
use test_ext::*;

#[test]
fn redeposit_lp_shares_should_work() {
    predefined_test_ext_with_deposits().execute_with(|| {
        //predefined_deposit[0] - GC_FARM, BSX_TKN1_AMM
        set_block_number(50_000);
        assert_ok!(LiquidityMining::redeposit_lp_shares(
            EVE_FARM,
            EVE_BSX_TKN1_YIELD_FARM_ID,
            PREDEFINED_DEPOSIT_IDS[0]
        ));

        assert_eq!(
            LiquidityMining::yield_farm((BSX_TKN1_AMM, EVE_FARM, EVE_BSX_TKN1_YIELD_FARM_ID))
                .unwrap()
                .entries_count,
            1
        );

        set_block_number(800_000);
        //Dave's farm incentivize TKN1 - some balance must be set so `valued_shares` will not be `0`.
        let bsx_tkn1_amm_account = AMM_POOLS.with(|v| {
            v.borrow()
                .get(&asset_pair_to_map_key(AssetPair {
                    asset_in: BSX,
                    asset_out: TKN1,
                }))
                .unwrap()
                .0
        });
        Tokens::set_balance(Origin::root(), bsx_tkn1_amm_account, TKN1, 100, 0).unwrap();
        assert_ok!(LiquidityMining::redeposit_lp_shares(
            DAVE_FARM,
            DAVE_BSX_TKN1_YIELD_FARM_ID,
            PREDEFINED_DEPOSIT_IDS[0]
        ));

        assert_eq!(
            LiquidityMining::yield_farm((BSX_TKN1_AMM, DAVE_FARM, DAVE_BSX_TKN1_YIELD_FARM_ID))
                .unwrap()
                .entries_count,
            1
        );

        let deposit = LiquidityMining::deposit(PREDEFINED_DEPOSIT_IDS[0]).unwrap();

        assert_eq!(
            deposit.yield_farm_entries,
            vec![
                YieldFarmEntry {
                    global_farm_id: GC_FARM,
                    valued_shares: 2_500,
                    yield_farm_id: GC_BSX_TKN1_YIELD_FARM_ID,
                    accumulated_claimed_rewards: 0,
                    accumulated_rpvs: 0,
                    entered_at: 18,
                    updated_at: 18,
                    _phantom: PhantomData::default(),
                },
                YieldFarmEntry {
<<<<<<< HEAD
                    global_farm_id: DAVE_FARM,
                    valued_shares: 5_000,
                    yield_farm_id: DAVE_BSX_TKN1_YIELD_FARM_ID,
                    accumulated_claimed_rewards: 0,
                    accumulated_rpvs: 0,
                    entered_at: 800,
                    updated_at: 800,
                    _phantom: PhantomData::default(),
                },
                YieldFarmEntry {
=======
>>>>>>> 2ce2c8cd
                    global_farm_id: EVE_FARM,
                    valued_shares: 4_000,
                    yield_farm_id: EVE_BSX_TKN1_YIELD_FARM_ID,
                    accumulated_claimed_rewards: 0,
                    accumulated_rpvs: 0,
                    entered_at: 50,
                    updated_at: 50,
                    _phantom: PhantomData::default(),
                },
                YieldFarmEntry {
                    global_farm_id: DAVE_FARM,
                    valued_shares: 5_000,
                    yield_farm_id: DAVE_BSX_TKN1_YIELD_FARM_ID,
                    accumulated_claimed_rewards: 0,
                    accumulated_rpvs: 0,
                    entered_at: 800,
                    updated_at: 800
                },
            ]
        );
    });
}

#[test]
fn redeposit_lp_shares_deposit_not_found_should_not_work() {
    predefined_test_ext_with_deposits().execute_with(|| {
        let yield_farm_id = DAVE_BSX_TKN1_YIELD_FARM_ID;

        assert_noop!(
            LiquidityMining::redeposit_lp_shares(DAVE_FARM, yield_farm_id, 999_999_999),
            Error::<Test, Instance1>::DepositNotFound
        );
    });
}

#[test]
fn redeposit_lp_shares_to_wrong_yield_farm_should_not_work() {
    predefined_test_ext_with_deposits().execute_with(|| {
        // Desired yield farm is for different assert pair than original deposit.
        let yield_farm_id = EVE_BSX_TKN2_YIELD_FARM_ID; //original deposit is for bsx/tkn1 assert pair

        assert_noop!(
            LiquidityMining::redeposit_lp_shares(EVE_FARM, yield_farm_id, PREDEFINED_DEPOSIT_IDS[0]),
            Error::<Test, Instance1>::YieldFarmNotFound
        );

        // Same global farm different asset pair.
        let yield_farm_id = GC_BSX_TKN2_YIELD_FARM_ID;
        assert_noop!(
            LiquidityMining::redeposit_lp_shares(GC_FARM, yield_farm_id, PREDEFINED_DEPOSIT_IDS[0]),
            Error::<Test, Instance1>::YieldFarmNotFound
        );

        //Desired yield farm is not in the provided global farm.
        let yield_farm_id = EVE_BSX_TKN1_YIELD_FARM_ID;
        assert_noop!(
            LiquidityMining::redeposit_lp_shares(GC_FARM, yield_farm_id, PREDEFINED_DEPOSIT_IDS[0]),
            Error::<Test, Instance1>::YieldFarmNotFound
        );
    });
}

#[test]
fn redeposit_lp_shares_to_not_active_yield_farm_should_not_work() {
    predefined_test_ext_with_deposits().execute_with(|| {
        let yield_farm_id = EVE_BSX_TKN1_YIELD_FARM_ID;

        //Deposit to yield farm to prevent flushing from storage on destroy.
        assert_ok!(LiquidityMining::deposit_lp_shares(
            ALICE,
            EVE_FARM,
            yield_farm_id,
            BSX_TKN1_AMM,
            1_000
        ));

        // Redeposit to stopped farm.
        assert_ok!(LiquidityMining::stop_yield_farm(EVE, EVE_FARM, BSX_TKN1_AMM));

        assert!(LiquidityMining::yield_farm((BSX_TKN1_AMM, EVE_FARM, yield_farm_id))
            .unwrap()
            .is_stopped());

        assert_noop!(
            LiquidityMining::redeposit_lp_shares(EVE_FARM, yield_farm_id, PREDEFINED_DEPOSIT_IDS[0]),
            Error::<Test, Instance1>::LiquidityMiningIsNotActive
        );

        // Redeposit to deleted farm
        assert_ok!(LiquidityMining::destroy_yield_farm(
            EVE,
            EVE_FARM,
            yield_farm_id,
            BSX_TKN1_AMM
        ));

        assert!(LiquidityMining::yield_farm((BSX_TKN1_AMM, EVE_FARM, yield_farm_id))
            .unwrap()
            .is_deleted());

        assert_noop!(
            LiquidityMining::redeposit_lp_shares(EVE_FARM, yield_farm_id, PREDEFINED_DEPOSIT_IDS[0]),
            Error::<Test, Instance1>::LiquidityMiningIsNotActive
        );
    });
}

#[test]
fn redeposit_lp_shares_non_existing_farm_should_not_work() {
    predefined_test_ext_with_deposits().execute_with(|| {
        const NON_EXISTING_YILED_FARM_ID: FarmId = 999_999_999;

        assert_noop!(
            LiquidityMining::redeposit_lp_shares(EVE_FARM, NON_EXISTING_YILED_FARM_ID, PREDEFINED_DEPOSIT_IDS[0]),
            Error::<Test, Instance1>::YieldFarmNotFound
        );

        const NON_EXISTING_GLOBAL_FARM_ID: FarmId = 999_999_999;
        assert_noop!(
            LiquidityMining::redeposit_lp_shares(
                NON_EXISTING_GLOBAL_FARM_ID,
                GC_BSX_TKN2_YIELD_FARM_ID,
                PREDEFINED_DEPOSIT_IDS[0]
            ),
            Error::<Test, Instance1>::YieldFarmNotFound //NOTE: check for yield farm existence is first that's why this error.
        );
    });
}

#[test]
fn redeposit_lp_shars_same_deposit_should_not_work() {
    predefined_test_ext_with_deposits().execute_with(|| {
        assert_noop!(
            LiquidityMining::redeposit_lp_shares(GC_FARM, GC_BSX_TKN1_YIELD_FARM_ID, PREDEFINED_DEPOSIT_IDS[0]),
            Error::<Test, Instance1>::DoubleLock
        );
    });
}<|MERGE_RESOLUTION|>--- conflicted
+++ resolved
@@ -77,19 +77,6 @@
                     _phantom: PhantomData::default(),
                 },
                 YieldFarmEntry {
-<<<<<<< HEAD
-                    global_farm_id: DAVE_FARM,
-                    valued_shares: 5_000,
-                    yield_farm_id: DAVE_BSX_TKN1_YIELD_FARM_ID,
-                    accumulated_claimed_rewards: 0,
-                    accumulated_rpvs: 0,
-                    entered_at: 800,
-                    updated_at: 800,
-                    _phantom: PhantomData::default(),
-                },
-                YieldFarmEntry {
-=======
->>>>>>> 2ce2c8cd
                     global_farm_id: EVE_FARM,
                     valued_shares: 4_000,
                     yield_farm_id: EVE_BSX_TKN1_YIELD_FARM_ID,
@@ -106,7 +93,8 @@
                     accumulated_claimed_rewards: 0,
                     accumulated_rpvs: 0,
                     entered_at: 800,
-                    updated_at: 800
+                    updated_at: 800,
+                    _phantom: PhantomData::default(),
                 },
             ]
         );

--- conflicted
+++ resolved
@@ -33,14 +33,7 @@
 
 fn create_account<T: Config>(name: &'static str, index: u32) -> T::AccountId {
     let caller: T::AccountId = account(name, index, SEED);
-
-<<<<<<< HEAD
-    <T as NFT::Config>::Currency::deposit_creating(&caller, ENDOWMENT.unique_saturated_into());
-=======
-    let amount = dollar(ENDOWMENT);
-    <T as pallet_uniques::Config>::Currency::deposit_creating(&caller, amount.unique_saturated_into());
->>>>>>> 9991052d
-
+    <T as pallet_uniques::Config>::Currency::deposit_creating(&caller, ENDOWMENT.unique_saturated_into());
     caller
 }
 

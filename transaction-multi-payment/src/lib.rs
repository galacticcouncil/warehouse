--- conflicted
+++ resolved
@@ -353,13 +353,13 @@
 
         T::Currencies::transfer(currency, who, &T::FeeReceiver::get(), amount)?;
 
-        Self::deposit_event(Event::FeeWithdrawn(
-            who.clone(),
-            currency,
-            fee,
-            amount,
-            T::FeeReceiver::get(),
-        ));
+        Self::deposit_event(Event::FeeWithdrawn {
+            account_id: who.clone(),
+            asset_id: currency,
+            native_fee_amount: fee,
+            non_native_fee_amount: amount,
+            destination_account_id: T::FeeReceiver::get(),
+        });
 
         Ok(())
     }
@@ -397,29 +397,8 @@
                     Self::currencies(currency).ok_or(Error::<T>::FallbackPriceNotFound)?
                 }
             };
-<<<<<<< HEAD
+
             Ok((currency, Some(price)))
-=======
-
-            let amount = price.checked_mul_int(fee).ok_or(Error::<T>::Overflow)?;
-
-            T::Currencies::transfer(
-                currency,
-                who,
-                &Self::fallback_account().ok_or(Error::<T>::FallbackAccountNotSet)?,
-                amount,
-            )?;
-
-            Self::deposit_event(Event::FeeWithdrawn {
-                account_id: who.clone(),
-                asset_id: currency,
-                native_fee_amount: fee,
-                non_native_fee_amount: amount,
-                destination_account_id: Self::fallback_account().ok_or(Error::<T>::FallbackAccountNotSet)?,
-            });
-
-            Ok(PaymentWithdrawResult::Transferred)
->>>>>>> c73846ec
         }
     }
 }

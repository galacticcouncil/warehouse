--- conflicted
+++ resolved
@@ -1,10 +1,6 @@
 [package]
 name = "pallet-nft"
-<<<<<<< HEAD
-version = "3.2.1"
-=======
-version = "3.3.0"
->>>>>>> 85257f53
+version = "3.3.1"
 description = "A generic NFT pallet for managing non-fungible tokens"
 authors = ["GalacticCoucil"]
 edition = "2021"

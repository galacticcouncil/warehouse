[package]
name = "pallet-nft"
<<<<<<< HEAD
version = "6.0.3"
=======
version = "7.0.0"
>>>>>>> 5329d685
description = "A generic NFT pallet for managing non-fungible tokens"
authors = ["GalacticCoucil"]
edition = "2021"
homepage = "https://github.com/galacticcouncil/warehouse"
license = "Apache 2.0"
repository = "https://github.com/galacticcouncil/warehouse"

[package.metadata.docs.rs]
targets = ["x86_64-unknown-linux-gnu"]

[dependencies]
codec = { default-features = false, features = ["derive"], package = "parity-scale-codec", version = "3.1.5" }
scale-info = { version = "2.1.2", default-features = false, features = ["derive"] }
serde = { version = "1.0.137", optional = true, features = ["derive"] }

# TODO: this is just a temporary fix of https://github.com/paritytech/substrate/issues/12304
syn = "=1.0.99"

# Substrate dependencies
frame-benchmarking = { git = "https://github.com/paritytech/substrate", branch = "polkadot-v0.9.29", default-features = false, optional = true }
frame-support = { git = "https://github.com/paritytech/substrate", branch = "polkadot-v0.9.29", default-features = false }
frame-system = { git = "https://github.com/paritytech/substrate", branch = "polkadot-v0.9.29", default-features = false }
sp-runtime = { git = "https://github.com/paritytech/substrate", branch = "polkadot-v0.9.29", default-features = false }
sp-std = { git = "https://github.com/paritytech/substrate", branch = "polkadot-v0.9.29", default-features = false }
sp-io = { git = "https://github.com/paritytech/substrate", branch = "polkadot-v0.9.29", default-features = false }
pallet-uniques = { git = "https://github.com/paritytech/substrate", branch = "polkadot-v0.9.29", default-features = false }

# ORML dependencies
orml-utilities = { git = "https://github.com/open-web3-stack/open-runtime-module-library", branch = "polkadot-v0.9.29", default-features = false }

# HydraDX traits
hydradx-traits = { path = "../traits", default-features = false }

[dev-dependencies]
pallet-balances = { git = "https://github.com/paritytech/substrate", branch = "polkadot-v0.9.29" }
sp-core = { git = "https://github.com/paritytech/substrate", branch = "polkadot-v0.9.29", default-features = false }
sp-runtime = { git = "https://github.com/paritytech/substrate", branch = "polkadot-v0.9.29", default-features = false }

[features]
default = ["std"]
std = [
    "serde/std",
    "codec/std",
    "frame-support/std",
    "frame-system/std",
    "sp-std/std",
    "sp-runtime/std",
    "pallet-uniques/std",
    "scale-info/std",
]
runtime-benchmarks = [
    "frame-benchmarking",
    "frame-support/runtime-benchmarks",
    "frame-system/runtime-benchmarks",
]
try-runtime = ["frame-support/try-runtime"]<|MERGE_RESOLUTION|>--- conflicted
+++ resolved
@@ -1,10 +1,6 @@
 [package]
 name = "pallet-nft"
-<<<<<<< HEAD
-version = "6.0.3"
-=======
-version = "7.0.0"
->>>>>>> 5329d685
+version = "7.0.1"
 description = "A generic NFT pallet for managing non-fungible tokens"
 authors = ["GalacticCoucil"]
 edition = "2021"

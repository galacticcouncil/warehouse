--- conflicted
+++ resolved
@@ -234,14 +234,9 @@
                 },
             );
 
-<<<<<<< HEAD
             let global_farm_1 = LiquidityMining::global_farm(GC_FARM).unwrap();
             pretty_assertions::assert_eq!(
                 global_farm_1,
-=======
-            assert_eq!(
-                LiquidityMining::global_farm(GC_FARM).unwrap(),
->>>>>>> a99b1481
                 GlobalFarmData {
                     updated_at: 1_258,
                     accumulated_rpz: FixedU128::from(620),
@@ -876,7 +871,7 @@
             let bob_rewards = Tokens::free_balance(BSX, &BOB) - bob_bsx_balance_0;
             let charlie_rewards = Tokens::free_balance(BSX, &CHARLIE) - charlie_bsx_balance_0;
 
-            assert_eq!(bob_rewards, charlie_rewards);
+            pretty_assertions::assert_eq!(bob_rewards, charlie_rewards);
 
             TransactionOutcome::Commit(DispatchResult::Ok(()))
         });

--- conflicted
+++ resolved
@@ -39,14 +39,9 @@
 sp-api = { git = "https://github.com/paritytech/substrate", branch = "polkadot-v0.9.28", default-features = false, optional = true }
 
 [dev-dependencies]
-<<<<<<< HEAD
-sp-io = { git = "https://github.com/paritytech/substrate", branch = "polkadot-v0.9.17", default-features = false }
-polkadot-xcm = { package = "xcm", git = "https://github.com/paritytech/polkadot", branch = "release-v0.9.17", default-features = false }
-test-utils = { path = "../test-utils", default-features = false }
-=======
 sp-io = { git = "https://github.com/paritytech/substrate", branch = "polkadot-v0.9.28", default-features = false }
 polkadot-xcm = { package = "xcm", git = "https://github.com/paritytech/polkadot", branch = "release-v0.9.28", default-features = false }
->>>>>>> cf387fcd
+test-utils = { path = "../test-utils", default-features = false }
 
 [features]
 default = ["std"]

--- conflicted
+++ resolved
@@ -17,11 +17,8 @@
 	"currencies",
 	"stableswap",
 	"test-utils",
-<<<<<<< HEAD
 	"dynamic-fees",
-=======
 	"duster",
->>>>>>> 9c8b4f5b
 ]
 
 resolver = "2"
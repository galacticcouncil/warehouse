// This file is part of galacticcouncil/warehouse.

// Copyright (C) 2020-2022  Intergalactic, Limited (GIB).
// SPDX-License-Identifier: Apache-2.0

// Licensed under the Apache License, Version 2.0 (the "License");
// you may not use this file except in compliance with the License.
// You may obtain a copy of the License at
//
// http://www.apache.org/licenses/LICENSE-2.0
//
// Unless required by applicable law or agreed to in writing, software
// distributed under the License is distributed on an "AS IS" BASIS,
// WITHOUT WARRANTIES OR CONDITIONS OF ANY KIND, either express or implied.
// See the License for the specific language governing permissions and
// limitations under the License.

use frame_support::{assert_noop, assert_ok, traits::tokens::nonfungibles::*};

use super::*;
use mock::*;
use std::convert::TryInto;
type NFTPallet = Pallet<Test>;

#[test]
fn create_collection_works() {
    ExtBuilder::default().build().execute_with(|| {
        let metadata: BoundedVec<u8, <Test as pallet_uniques::Config>::StringLimit> =
            b"metadata".to_vec().try_into().unwrap();

        assert_ok!(NFTPallet::create_collection(
            Origin::signed(ALICE),
            COLLECTION_ID_0,
            Default::default(), // Marketplace
            metadata.clone()
        ));
        assert_eq!(
            NFTPallet::collections(COLLECTION_ID_0).unwrap(),
            CollectionInfo {
                collection_type: CollectionTestType::Marketplace,
                metadata: metadata.clone()
            }
        );

        expect_events(vec![crate::Event::CollectionCreated {
            owner: ALICE,
            collection_id: COLLECTION_ID_0,
            collection_type: CollectionTestType::Marketplace,
            metadata: metadata.clone(),
        }
        .into()]);

        // not allowed in Permissions
        assert_noop!(
            NFTPallet::create_collection(
                Origin::signed(ALICE),
                COLLECTION_ID_2,
                CollectionTestType::Auction,
                metadata.clone()
            ),
            Error::<Test>::NotPermitted
        );

        // existing collection ID
        assert_noop!(
            NFTPallet::create_collection(
                Origin::signed(ALICE),
                COLLECTION_ID_0,
                CollectionTestType::LiquidityMining,
                metadata.clone()
            ),
            pallet_uniques::Error::<Test>::InUse
        );

        // reserved collection ID
        assert_noop!(
            NFTPallet::create_collection(
                Origin::signed(ALICE),
                COLLECTION_ID_RESERVED,
                CollectionTestType::Marketplace,
                metadata
            ),
            Error::<Test>::IdReserved
        );
    })
}

#[test]
fn mint_works() {
    ExtBuilder::default().build().execute_with(|| {
        let metadata: BoundedVec<u8, <Test as pallet_uniques::Config>::StringLimit> =
            b"metadata".to_vec().try_into().unwrap();

        assert_ok!(NFTPallet::create_collection(
            Origin::signed(ALICE),
            COLLECTION_ID_0,
            Default::default(), // Marketplace
            metadata.clone()
        ));
        assert_ok!(NFTPallet::create_collection(
            Origin::signed(ALICE),
            COLLECTION_ID_1,
            CollectionTestType::Redeemable,
            metadata.clone()
        ));

        assert_ok!(NFTPallet::mint(
            Origin::signed(ALICE),
            COLLECTION_ID_0,
            ITEM_ID_0,
            metadata.clone()
        ));
        assert_eq!(
            NFTPallet::items(COLLECTION_ID_0, ITEM_ID_0).unwrap(),
            ItemInfo {
                metadata: metadata.clone()
            }
        );

        expect_events(vec![crate::Event::ItemMinted {
            owner: ALICE,
            collection_id: COLLECTION_ID_0,
            item_id: ITEM_ID_0,
            metadata: metadata.clone(),
        }
        .into()]);

        // duplicate item
        assert_noop!(
            NFTPallet::mint(Origin::signed(ALICE), COLLECTION_ID_0, ITEM_ID_0, metadata.clone()),
            pallet_uniques::Error::<Test>::AlreadyExists
        );

        // not allowed in Permissions
        assert_noop!(
            NFTPallet::mint(Origin::signed(ALICE), COLLECTION_ID_1, ITEM_ID_0, metadata.clone()),
            Error::<Test>::NotPermitted
        );

        // not owner
        assert_noop!(
            NFTPallet::mint(Origin::signed(BOB), COLLECTION_ID_1, ITEM_ID_0, metadata.clone()),
            Error::<Test>::NotPermitted
        );

        // invalid collection ID
        assert_noop!(
            NFTPallet::mint(Origin::signed(ALICE), NON_EXISTING_COLLECTION_ID, ITEM_ID_0, metadata),
            Error::<Test>::CollectionUnknown
        );
    });
}

#[test]
fn transfer_works() {
    ExtBuilder::default().build().execute_with(|| {
        let metadata: BoundedVec<u8, <Test as pallet_uniques::Config>::StringLimit> =
            b"metadata".to_vec().try_into().unwrap();

        assert_ok!(NFTPallet::create_collection(
            Origin::signed(ALICE),
            COLLECTION_ID_0,
            Default::default(),
            metadata.clone()
        ));
        assert_ok!(NFTPallet::create_collection(
            Origin::signed(ALICE),
            COLLECTION_ID_1,
            CollectionTestType::LiquidityMining,
            metadata.clone()
        ));
        assert_ok!(NFTPallet::mint(
            Origin::signed(ALICE),
            COLLECTION_ID_0,
            ITEM_ID_0,
            metadata.clone()
        ));
        assert_ok!(NFTPallet::mint(
            Origin::signed(ALICE),
            COLLECTION_ID_1,
            ITEM_ID_0,
            metadata
        ));

        // not existing
        assert_noop!(
            NFTPallet::transfer(Origin::signed(CHARLIE), COLLECTION_ID_2, ITEM_ID_0, ALICE),
            Error::<Test>::CollectionUnknown
        );

        // not owner
        assert_noop!(
            NFTPallet::transfer(Origin::signed(CHARLIE), COLLECTION_ID_0, ITEM_ID_0, ALICE),
            Error::<Test>::NotPermitted
        );

        // not allowed in Permissions
        assert_noop!(
            NFTPallet::transfer(Origin::signed(ALICE), COLLECTION_ID_1, ITEM_ID_0, BOB),
            Error::<Test>::NotPermitted
        );

        assert_ok!(NFTPallet::transfer(
            Origin::signed(ALICE),
            COLLECTION_ID_0,
            ITEM_ID_0,
            ALICE
        ));
        assert_eq!(NFTPallet::owner(&COLLECTION_ID_0, &ITEM_ID_0).unwrap(), ALICE);

        assert_ok!(NFTPallet::transfer(
            Origin::signed(ALICE),
            COLLECTION_ID_0,
            ITEM_ID_0,
            BOB
        ));
        assert_eq!(NFTPallet::owner(&COLLECTION_ID_0, &ITEM_ID_0).unwrap(), BOB);

        expect_events(vec![crate::Event::ItemTransferred {
            from: ALICE,
            to: BOB,
            collection_id: COLLECTION_ID_0,
            item_id: ITEM_ID_0,
        }
        .into()]);
    });
}

#[test]
fn burn_works() {
    ExtBuilder::default().build().execute_with(|| {
        let metadata: BoundedVec<u8, <Test as pallet_uniques::Config>::StringLimit> =
            b"metadata".to_vec().try_into().unwrap();

        assert_ok!(NFTPallet::create_collection(
            Origin::signed(ALICE),
            COLLECTION_ID_0,
            Default::default(),
            metadata.clone()
        ));
        assert_ok!(NFTPallet::create_collection(
            Origin::signed(ALICE),
            COLLECTION_ID_1,
            CollectionTestType::LiquidityMining,
            metadata.clone()
        ));
        assert_ok!(NFTPallet::mint(
            Origin::signed(ALICE),
            COLLECTION_ID_0,
            ITEM_ID_0,
            metadata.clone()
        ));
        assert_ok!(NFTPallet::mint(
            Origin::signed(ALICE),
            COLLECTION_ID_1,
            ITEM_ID_0,
            metadata
        ));

        // not owner
        assert_noop!(
            NFTPallet::burn(Origin::signed(BOB), COLLECTION_ID_0, ITEM_ID_0),
            Error::<Test>::NotPermitted
        );

        // not allowed in Permissions
        assert_noop!(
            NFTPallet::burn(Origin::signed(ALICE), COLLECTION_ID_1, ITEM_ID_0),
            Error::<Test>::NotPermitted
        );

        assert_ok!(NFTPallet::burn(Origin::signed(ALICE), COLLECTION_ID_0, ITEM_ID_0));
        assert!(!<Items<Test>>::contains_key(COLLECTION_ID_0, ITEM_ID_0));

        expect_events(vec![crate::Event::ItemBurned {
            owner: ALICE,
            collection_id: COLLECTION_ID_0,
            item_id: ITEM_ID_0,
        }
        .into()]);

        // not existing
        assert_noop!(
            NFTPallet::burn(Origin::signed(ALICE), COLLECTION_ID_0, ITEM_ID_0),
            Error::<Test>::ItemUnknown
        );
    });
}

#[test]
fn destroy_collection_works() {
    ExtBuilder::default().build().execute_with(|| {
        let metadata: BoundedVec<u8, <Test as pallet_uniques::Config>::StringLimit> =
            b"metadata".to_vec().try_into().unwrap();

        assert_ok!(NFTPallet::create_collection(
            Origin::signed(ALICE),
            COLLECTION_ID_0,
            Default::default(), // Marketplace
            metadata.clone()
        ));
        assert_ok!(NFTPallet::create_collection(
            Origin::signed(ALICE),
            COLLECTION_ID_1,
            CollectionTestType::Redeemable,
            metadata.clone()
        ));
        assert_ok!(NFTPallet::mint(
            Origin::signed(ALICE),
            COLLECTION_ID_0,
            ITEM_ID_0,
            metadata
        ));

        // existing item
        assert_noop!(
            NFTPallet::destroy_collection(Origin::signed(ALICE), COLLECTION_ID_0),
            Error::<Test>::TokenCollectionNotEmpty
        );
        assert_ok!(NFTPallet::burn(Origin::signed(ALICE), COLLECTION_ID_0, ITEM_ID_0));

        // not allowed in Permissions
        assert_noop!(
            NFTPallet::destroy_collection(Origin::signed(ALICE), COLLECTION_ID_1),
            Error::<Test>::NotPermitted
        );

        assert_ok!(NFTPallet::destroy_collection(Origin::signed(ALICE), COLLECTION_ID_0));
        assert_eq!(NFTPallet::collections(COLLECTION_ID_0), None);

        expect_events(vec![crate::Event::CollectionDestroyed {
            owner: ALICE,
            collection_id: COLLECTION_ID_0,
        }
        .into()]);

        // not existing
        assert_noop!(
            NFTPallet::destroy_collection(Origin::signed(ALICE), COLLECTION_ID_0),
            Error::<Test>::CollectionUnknown
        );
    });
}

#[test]
fn deposit_works() {
    ExtBuilder::default().build().execute_with(|| {
        let metadata: BoundedVec<u8, <Test as pallet_uniques::Config>::StringLimit> =
            b"metadata".to_vec().try_into().unwrap();

        let collection_deposit = <Test as pallet_uniques::Config>::CollectionDeposit::get();
        let initial_balance = <Test as pallet_uniques::Config>::Currency::free_balance(&ALICE);

        // has deposit
        assert_eq!(<Test as pallet_uniques::Config>::Currency::reserved_balance(&ALICE), 0);
        assert_ok!(NFTPallet::create_collection(
            Origin::signed(ALICE),
            COLLECTION_ID_0,
            CollectionTestType::Marketplace,
            metadata.clone()
        ));
        assert_eq!(
            <Test as pallet_uniques::Config>::Currency::free_balance(&ALICE),
            initial_balance - collection_deposit
        );
        assert_eq!(
            <Test as pallet_uniques::Config>::Currency::reserved_balance(&ALICE),
            collection_deposit
        );

        assert_ok!(NFTPallet::destroy_collection(Origin::signed(ALICE), COLLECTION_ID_0));
        assert_eq!(
            <Test as pallet_uniques::Config>::Currency::free_balance(&ALICE),
            initial_balance
        );
        assert_eq!(<Test as pallet_uniques::Config>::Currency::reserved_balance(&ALICE), 0);

        // no deposit
        assert_ok!(NFTPallet::create_collection(
            Origin::signed(ALICE),
            COLLECTION_ID_0,
            CollectionTestType::LiquidityMining,
            metadata
        ));
        assert_eq!(
            <Test as pallet_uniques::Config>::Currency::free_balance(&ALICE),
            initial_balance
        );
        assert_eq!(<Test as pallet_uniques::Config>::Currency::reserved_balance(&ALICE), 0);

        assert_ok!(NFTPallet::destroy_collection(Origin::signed(ALICE), COLLECTION_ID_0));
        assert_eq!(
            <Test as pallet_uniques::Config>::Currency::free_balance(&ALICE),
            initial_balance
        );
        assert_eq!(<Test as pallet_uniques::Config>::Currency::reserved_balance(&ALICE), 0);
    })
}

#[test]
fn inspect_trait_should_work() {
    ExtBuilder::default().build().execute_with(|| {
        let metadata: BoundedVec<u8, <Test as pallet_uniques::Config>::StringLimit> =
            b"metadata".to_vec().try_into().unwrap();

        assert_ok!(NFTPallet::create_collection(
            Origin::signed(ALICE),
            COLLECTION_ID_0,
            Default::default(),
            metadata.clone()
        ));

        assert_ok!(NFTPallet::mint(
            Origin::signed(BOB),
            COLLECTION_ID_0,
            ITEM_ID_0,
            metadata
        ));

        assert_eq!(
            <NFTPallet as Inspect<<Test as frame_system::Config>::AccountId>>::owner(&COLLECTION_ID_0, &ITEM_ID_0),
            Some(BOB)
        );
        assert_eq!(
            <NFTPallet as Inspect<<Test as frame_system::Config>::AccountId>>::owner(&COLLECTION_ID_1, &ITEM_ID_0),
            None
        );
        assert_eq!(
            <NFTPallet as Inspect<<Test as frame_system::Config>::AccountId>>::owner(&COLLECTION_ID_0, &ITEM_ID_1),
            None
        );

        assert_eq!(
            <NFTPallet as Inspect<<Test as frame_system::Config>::AccountId>>::collection_owner(&COLLECTION_ID_0),
            Some(ALICE)
        );
        assert_eq!(
            <NFTPallet as Inspect<<Test as frame_system::Config>::AccountId>>::collection_owner(&COLLECTION_ID_1),
            None
        );

        assert!(
            <NFTPallet as Inspect<<Test as frame_system::Config>::AccountId>>::can_transfer(
                &COLLECTION_ID_0,
                &ITEM_ID_0
            )
        );
        assert!(
            !<NFTPallet as Inspect<<Test as frame_system::Config>::AccountId>>::can_transfer(
                &COLLECTION_ID_1,
                &ITEM_ID_1
            )
        );
    });
}

#[test]
fn inspect_enumerable_trait_should_work() {
    ExtBuilder::default().build().execute_with(|| {
        let metadata: BoundedVec<u8, <Test as pallet_uniques::Config>::StringLimit> =
            b"metadata".to_vec().try_into().unwrap();

        assert_ok!(NFTPallet::create_collection(
            Origin::signed(ALICE),
            COLLECTION_ID_0,
            Default::default(),
            metadata.clone()
        ));

        assert_ok!(NFTPallet::mint(
            Origin::signed(BOB),
            COLLECTION_ID_0,
            ITEM_ID_0,
            metadata
        ));

        assert_eq!(
            *<NFTPallet as InspectEnumerable<<Test as frame_system::Config>::AccountId>>::collections()
                .collect::<Vec<CollectionId>>(),
            vec![COLLECTION_ID_0]
        );
        assert_eq!(
            *<NFTPallet as InspectEnumerable<<Test as frame_system::Config>::AccountId>>::items(&COLLECTION_ID_0)
                .collect::<Vec<ItemId>>(),
            vec![ITEM_ID_0]
        );
        assert_eq!(
            *<NFTPallet as InspectEnumerable<<Test as frame_system::Config>::AccountId>>::owned(&BOB)
                .collect::<Vec<(CollectionId, ItemId)>>(),
            vec![(COLLECTION_ID_0, ITEM_ID_0)]
        );
        assert_eq!(
            *<NFTPallet as InspectEnumerable<<Test as frame_system::Config>::AccountId>>::owned_in_collection(
                &COLLECTION_ID_0,
                &BOB
            )
            .collect::<Vec<ItemId>>(),
            vec![ITEM_ID_0]
        );
    });
}

#[test]
fn destroy_trait_should_work() {
    ExtBuilder::default().build().execute_with(|| {
        let metadata: BoundedVec<u8, <Test as pallet_uniques::Config>::StringLimit> =
            b"metadata".to_vec().try_into().unwrap();

        assert_ok!(NFTPallet::create_collection(
            Origin::signed(ALICE),
            COLLECTION_ID_0,
            Default::default(),
            metadata.clone()
        ));

        assert_ok!(NFTPallet::mint(
            Origin::signed(BOB),
            COLLECTION_ID_0,
            ITEM_ID_0,
            metadata.clone()
        ));

        let witness =
            <NFTPallet as Destroy<<Test as frame_system::Config>::AccountId>>::get_destroy_witness(&COLLECTION_ID_0)
                .unwrap();

        assert_eq!(
            witness,
            DestroyWitness {
                items: 1,
                item_metadatas: 0,
                attributes: 0
            }
        );

        // collection is not empty
        assert_noop!(
            <NFTPallet as Destroy<<Test as frame_system::Config>::AccountId>>::destroy(
                COLLECTION_ID_0,
                witness,
                Some(ALICE)
            ),
            Error::<Test>::TokenCollectionNotEmpty
        );

        assert_ok!(<NFTPallet as Mutate<<Test as frame_system::Config>::AccountId>>::burn(
            &COLLECTION_ID_0,
            &ITEM_ID_0,
            None
        ));

        let witness =
            <NFTPallet as Destroy<<Test as frame_system::Config>::AccountId>>::get_destroy_witness(&COLLECTION_ID_0)
                .unwrap();

        let empty_witness = DestroyWitness {
            items: 0,
            item_metadatas: 0,
            attributes: 0,
        };

        // we expect empty `witness`
        assert_eq!(witness, empty_witness);

        // not owner
        assert_noop!(
            <NFTPallet as Destroy<<Test as frame_system::Config>::AccountId>>::destroy(
                COLLECTION_ID_0,
                empty_witness,
                Some(BOB)
            ),
            pallet_uniques::Error::<Test>::NoPermission
        );

        // with owner check
        assert_ok!(
            <NFTPallet as Destroy<<Test as frame_system::Config>::AccountId>>::destroy(
                COLLECTION_ID_0,
                witness,
                Some(ALICE)
            ),
            witness
        );

        assert_ok!(NFTPallet::create_collection(
            Origin::signed(ALICE),
            COLLECTION_ID_0,
            Default::default(),
            metadata,
        ));

        // no owner check
        assert_ok!(
            <NFTPallet as Destroy<<Test as frame_system::Config>::AccountId>>::destroy(
                COLLECTION_ID_0,
                empty_witness,
                None
            ),
            empty_witness
        );
    });
}

#[test]
fn mutate_trait_should_work() {
    ExtBuilder::default().build().execute_with(|| {
        let metadata: BoundedVec<u8, <Test as pallet_uniques::Config>::StringLimit> =
            b"metadata".to_vec().try_into().unwrap();

        assert_ok!(NFTPallet::create_collection(
            Origin::signed(ALICE),
            COLLECTION_ID_0,
            Default::default(),
            metadata
        ));

        // collection does not exist
        assert_noop!(
            <NFTPallet as Mutate<<Test as frame_system::Config>::AccountId>>::mint_into(
                &COLLECTION_ID_2,
                &ITEM_ID_0,
                &BOB
            ),
            Error::<Test>::CollectionUnknown
        );

        assert_ok!(
            <NFTPallet as Mutate<<Test as frame_system::Config>::AccountId>>::mint_into(
                &COLLECTION_ID_0,
                &ITEM_ID_0,
                &BOB
            )
        );

        // not owner
        assert_noop!(
            <NFTPallet as Mutate<<Test as frame_system::Config>::AccountId>>::burn(
                &COLLECTION_ID_0,
                &ITEM_ID_0,
                Some(&ALICE)
            ),
            Error::<Test>::NotPermitted
        );

        // no owner check
        assert_ok!(<NFTPallet as Mutate<<Test as frame_system::Config>::AccountId>>::burn(
            &COLLECTION_ID_0,
            &ITEM_ID_0,
            None
        ));
        assert!(!<Items<Test>>::contains_key(COLLECTION_ID_0, ITEM_ID_1));

        assert_ok!(
            <NFTPallet as Mutate<<Test as frame_system::Config>::AccountId>>::mint_into(
                &COLLECTION_ID_0,
                &ITEM_ID_0,
                &BOB
            )
        );

        // with owner check
        assert_ok!(<NFTPallet as Mutate<<Test as frame_system::Config>::AccountId>>::burn(
            &COLLECTION_ID_0,
            &ITEM_ID_0,
            Some(&BOB)
        ));
        assert!(!<Items<Test>>::contains_key(COLLECTION_ID_0, ITEM_ID_0));

        // item does not exist
        assert_noop!(
            <NFTPallet as Mutate<<Test as frame_system::Config>::AccountId>>::burn(
                &COLLECTION_ID_0,
                &ITEM_ID_0,
                Some(&ALICE)
            ),
            Error::<Test>::ItemUnknown
        );
    });
}

#[test]
fn transfer_trait_should_work() {
    ExtBuilder::default().build().execute_with(|| {
        // collection does not exist
        assert_noop!(
            <NFTPallet as Transfer<<Test as frame_system::Config>::AccountId>>::transfer(
                &COLLECTION_ID_1,
                &ITEM_ID_0,
                &ALICE
            ),
            Error::<Test>::ItemUnknown
        );

        // item does not exist
        assert_noop!(
            <NFTPallet as Transfer<<Test as frame_system::Config>::AccountId>>::transfer(
                &COLLECTION_ID_0,
                &ITEM_ID_1,
                &ALICE
            ),
            Error::<Test>::ItemUnknown
        );

        let metadata: BoundedVec<u8, <Test as pallet_uniques::Config>::StringLimit> =
            b"metadata".to_vec().try_into().unwrap();

        assert_ok!(NFTPallet::create_collection(
            Origin::signed(ALICE),
            COLLECTION_ID_0,
            Default::default(),
            metadata.clone()
        ));

        assert_ok!(NFTPallet::mint(
            Origin::signed(BOB),
            COLLECTION_ID_0,
            ITEM_ID_0,
            metadata
        ));

        assert_ok!(
            <NFTPallet as Transfer<<Test as frame_system::Config>::AccountId>>::transfer(
                &COLLECTION_ID_0,
                &ITEM_ID_0,
                &ALICE
            )
        );
        assert_eq!(NFTPallet::owner(&COLLECTION_ID_0, &ITEM_ID_0), Some(ALICE));
    });
}

#[test]
fn is_id_reserved_should_return_true_when_id_is_from_reserved_range() {
    assert!(
        NFTPallet::is_id_reserved(0),
        "0 should be part of reserved CollectionId range"
    );

    assert!(
        NFTPallet::is_id_reserved(13),
        "num <= ReserveCollectionIdUpTo should be part of reserved CollectionId range"
    );

    assert!(
        NFTPallet::is_id_reserved(mock::ReserveCollectionIdUpTo::get()),
        "num == ReserveCollectionIdUpTo should be part of reserved CollectionId range"
    );
}

#[test]
fn is_id_reserved_should_return_false_when_id_is_not_from_reserved_range() {
    assert!(
        !NFTPallet::is_id_reserved(mock::ReserveCollectionIdUpTo::get() + 1),
        "(ReserveCollectionIdUpTo + 1) should not be part of reserved CollectionId range"
    );

    assert!(
        !NFTPallet::is_id_reserved(mock::ReserveCollectionIdUpTo::get() + 500_000_000_000),
        "num > ReserveCollectionIdUpTo should not be part of reserved CollectionId range"
    );
}

#[test]
fn create_typed_collection_should_work_without_deposit_when_deposit_is_not_required() {
    ExtBuilder::default().build().execute_with(|| {
        let metadata: BoundedVec<u8, <Test as pallet_uniques::Config>::StringLimit> =
            b"metadata".to_vec().try_into().unwrap();

        assert_ok!(NFTPallet::create_typed_collection(
            ACCOUNT_WITH_NO_BALANCE,
            COLLECTION_ID_0,
<<<<<<< HEAD
            CollectionTestType::LiquidityMining
=======
            CollectionType::LiquidityMining,
            Some(metadata.clone()),
>>>>>>> d5b8001d
        ));

        assert_eq!(
            NFTPallet::collections(COLLECTION_ID_0).unwrap(),
            CollectionInfoOf::<Test> {
<<<<<<< HEAD
                collection_type: CollectionTestType::LiquidityMining,
                metadata: Default::default()
=======
                collection_type: CollectionType::LiquidityMining,
                metadata
>>>>>>> d5b8001d
            }
        )
    });
}

#[test]
fn create_typed_collection_should_work_with_reserved_id() {
    ExtBuilder::default().build().execute_with(|| {
        assert_ok!(NFTPallet::create_typed_collection(
            ALICE,
            COLLECTION_ID_RESERVED,
<<<<<<< HEAD
            CollectionTestType::LiquidityMining
=======
            CollectionType::LiquidityMining,
            None,
>>>>>>> d5b8001d
        ));

        assert_eq!(
            NFTPallet::collections(COLLECTION_ID_RESERVED).unwrap(),
            CollectionInfoOf::<Test> {
                collection_type: CollectionTestType::LiquidityMining,
                metadata: Default::default()
            }
        )
    });
}

#[test]
fn create_typed_collection_should_not_work_without_deposit_when_deposit_is_required() {
    ExtBuilder::default().build().execute_with(|| {
        assert_noop!(
            NFTPallet::create_typed_collection(
                ACCOUNT_WITH_NO_BALANCE,
                COLLECTION_ID_0,
<<<<<<< HEAD
                CollectionTestType::Marketplace
=======
                CollectionType::Marketplace,
                None,
>>>>>>> d5b8001d
            ),
            pallet_balances::Error::<Test>::InsufficientBalance
        );
    });
}

#[test]
fn do_mint_should_work_when_account_has_no_balance() {
    ExtBuilder::default().build().execute_with(|| {
        //arrange
        assert_ok!(NFTPallet::create_typed_collection(
            ACCOUNT_WITH_NO_BALANCE,
            COLLECTION_ID_0,
<<<<<<< HEAD
            CollectionTestType::LiquidityMining
=======
            CollectionType::LiquidityMining,
            None,
>>>>>>> d5b8001d
        ));

        //act & assert
        assert_ok!(NFTPallet::mint_into(
            &COLLECTION_ID_0,
            &ITEM_ID_0,
            &ACCOUNT_WITH_NO_BALANCE,
        ));
    });
}

#[test]
fn burn_should_work_when_account_has_no_balance() {
    ExtBuilder::default().build().execute_with(|| {
        //arrange
        assert_ok!(NFTPallet::create_typed_collection(
            ACCOUNT_WITH_NO_BALANCE,
            COLLECTION_ID_0,
<<<<<<< HEAD
            CollectionTestType::LiquidityMining
=======
            CollectionType::LiquidityMining,
            None,
>>>>>>> d5b8001d
        ));

        assert_ok!(NFTPallet::mint_into(
            &COLLECTION_ID_0,
            &ITEM_ID_0,
            &ACCOUNT_WITH_NO_BALANCE,
        ));
        assert_ok!(NFTPallet::mint_into(
            &COLLECTION_ID_0,
            &ITEM_ID_1,
            &ACCOUNT_WITH_NO_BALANCE,
        ));

        //act & assert
        assert_noop!(
            <NFTPallet as Mutate<<Test as frame_system::Config>::AccountId>>::burn(
                &COLLECTION_ID_0,
                &ITEM_ID_0,
                Some(&ALICE) // not owner
            ),
            Error::<Test>::NotPermitted
        );

        assert_ok!(<NFTPallet as Mutate<<Test as frame_system::Config>::AccountId>>::burn(
            &COLLECTION_ID_0,
            &ITEM_ID_0,
            None
        ));
        assert_ok!(<NFTPallet as Mutate<<Test as frame_system::Config>::AccountId>>::burn(
            &COLLECTION_ID_0,
            &ITEM_ID_1,
            Some(&ACCOUNT_WITH_NO_BALANCE)
        ));
    });
}

#[test]
fn do_destroy_collection_works() {
    ExtBuilder::default().build().execute_with(|| {
        let metadata: BoundedVec<u8, <Test as pallet_uniques::Config>::StringLimit> =
            b"metadata".to_vec().try_into().unwrap();

        // collection does not exist
        assert_noop!(
            NFTPallet::do_destroy_collection(ALICE, COLLECTION_ID_0),
            Error::<Test>::CollectionUnknown
        );

        // existing item
        assert_ok!(NFTPallet::create_collection(
            Origin::signed(ALICE),
            COLLECTION_ID_0,
            Default::default(), // Marketplace
            metadata.clone()
        ));

        assert_ok!(NFTPallet::mint(
            Origin::signed(ALICE),
            COLLECTION_ID_0,
            ITEM_ID_0,
            metadata.clone()
        ));

        assert_noop!(
            NFTPallet::do_destroy_collection(ALICE, COLLECTION_ID_0),
            Error::<Test>::TokenCollectionNotEmpty
        );

        // happy path
        assert_ok!(NFTPallet::burn(Origin::signed(ALICE), COLLECTION_ID_0, ITEM_ID_0));

        let witness = NFTPallet::do_destroy_collection(ALICE, COLLECTION_ID_0).unwrap();
        assert_eq!(
            witness,
            DestroyWitness {
                items: 0,
                item_metadatas: 0,
                attributes: 0
            }
        );

        assert_eq!(NFTPallet::collections(COLLECTION_ID_0), None);

        expect_events(vec![crate::Event::CollectionDestroyed {
            owner: ALICE,
            collection_id: COLLECTION_ID_0,
        }
        .into()]);

        // permissions are ignored
        assert_ok!(NFTPallet::create_collection(
            Origin::signed(ALICE),
            COLLECTION_ID_1,
            CollectionTestType::Redeemable,
            metadata
        ));

        assert_ok!(NFTPallet::do_destroy_collection(ALICE, COLLECTION_ID_1));
    });
}<|MERGE_RESOLUTION|>--- conflicted
+++ resolved
@@ -769,24 +769,15 @@
         assert_ok!(NFTPallet::create_typed_collection(
             ACCOUNT_WITH_NO_BALANCE,
             COLLECTION_ID_0,
-<<<<<<< HEAD
-            CollectionTestType::LiquidityMining
-=======
-            CollectionType::LiquidityMining,
+            CollectionTestType::LiquidityMining,
             Some(metadata.clone()),
->>>>>>> d5b8001d
         ));
 
         assert_eq!(
             NFTPallet::collections(COLLECTION_ID_0).unwrap(),
             CollectionInfoOf::<Test> {
-<<<<<<< HEAD
                 collection_type: CollectionTestType::LiquidityMining,
-                metadata: Default::default()
-=======
-                collection_type: CollectionType::LiquidityMining,
                 metadata
->>>>>>> d5b8001d
             }
         )
     });
@@ -798,12 +789,8 @@
         assert_ok!(NFTPallet::create_typed_collection(
             ALICE,
             COLLECTION_ID_RESERVED,
-<<<<<<< HEAD
-            CollectionTestType::LiquidityMining
-=======
-            CollectionType::LiquidityMining,
+            CollectionTestType::LiquidityMining,
             None,
->>>>>>> d5b8001d
         ));
 
         assert_eq!(
@@ -823,12 +810,8 @@
             NFTPallet::create_typed_collection(
                 ACCOUNT_WITH_NO_BALANCE,
                 COLLECTION_ID_0,
-<<<<<<< HEAD
-                CollectionTestType::Marketplace
-=======
-                CollectionType::Marketplace,
+                CollectionTestType::Marketplace,
                 None,
->>>>>>> d5b8001d
             ),
             pallet_balances::Error::<Test>::InsufficientBalance
         );
@@ -842,12 +825,8 @@
         assert_ok!(NFTPallet::create_typed_collection(
             ACCOUNT_WITH_NO_BALANCE,
             COLLECTION_ID_0,
-<<<<<<< HEAD
-            CollectionTestType::LiquidityMining
-=======
-            CollectionType::LiquidityMining,
+            CollectionTestType::LiquidityMining,
             None,
->>>>>>> d5b8001d
         ));
 
         //act & assert
@@ -866,12 +845,8 @@
         assert_ok!(NFTPallet::create_typed_collection(
             ACCOUNT_WITH_NO_BALANCE,
             COLLECTION_ID_0,
-<<<<<<< HEAD
-            CollectionTestType::LiquidityMining
-=======
-            CollectionType::LiquidityMining,
+            CollectionTestType::LiquidityMining,
             None,
->>>>>>> d5b8001d
         ));
 
         assert_ok!(NFTPallet::mint_into(

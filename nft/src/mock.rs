// This file is part of galacticcouncil/warehouse.

// Copyright (C) 2020-2022  Intergalactic, Limited (GIB).
// SPDX-License-Identifier: Apache-2.0

// Licensed under the Apache License, Version 2.0 (the "License");
// you may not use this file except in compliance with the License.
// You may obtain a copy of the License at
//
// http://www.apache.org/licenses/LICENSE-2.0
//
// Unless required by applicable law or agreed to in writing, software
// distributed under the License is distributed on an "AS IS" BASIS,
// WITHOUT WARRANTIES OR CONDITIONS OF ANY KIND, either express or implied.
// See the License for the specific language governing permissions and
// limitations under the License.

use super::*;
use crate as pallet_nft;

use frame_support::traits::{AsEnsureOriginWithArg, Everything};
use frame_support::{parameter_types, weights::Weight};
use frame_system::EnsureRoot;
use sp_core::{crypto::AccountId32, H256};
use sp_runtime::{
    testing::Header,
    traits::{BlakeTwo256, IdentityLookup},
    Perbill,
};

mod nfc {
    // Re-export needed for `impl_outer_event!`.
    pub use super::super::*;
}

type AccountId = AccountId32;
type UncheckedExtrinsic = frame_system::mocking::MockUncheckedExtrinsic<Test>;
type Block = frame_system::mocking::MockBlock<Test>;
type Balance = u128;

// Configure a mock runtime to test the pallet.
frame_support::construct_runtime!(
    pub enum Test where
        Block = Block,
        NodeBlock = Block,
        UncheckedExtrinsic = UncheckedExtrinsic,
    {
        System: frame_system::{Pallet, Call, Config, Storage, Event<T>},
        Uniques: pallet_uniques::{Pallet, Storage, Event<T>},
        NFT: pallet_nft::{Pallet, Call, Event<T>},
        Balances: pallet_balances::{Pallet, Call, Storage, Config<T>, Event<T>},
    }
);

parameter_types! {
    pub ReserveCollectionIdUpTo: u128 = 999;
}

#[derive(Eq, Copy, PartialEq, Clone)]
pub struct NftTestPermissions;

impl NftPermission<CollectionType> for NftTestPermissions {
    fn can_create(collection_type: &CollectionType) -> bool {
        matches!(
            *collection_type,
            CollectionType::Marketplace | CollectionType::LiquidityMining | CollectionType::Redeemable
        )
    }

    fn can_mint(collection_type: &CollectionType) -> bool {
        matches!(
            *collection_type,
            CollectionType::Marketplace | CollectionType::LiquidityMining
        )
    }

    fn can_transfer(collection_type: &CollectionType) -> bool {
        matches!(*collection_type, CollectionType::Marketplace)
    }

    fn can_burn(collection_type: &CollectionType) -> bool {
        matches!(*collection_type, CollectionType::Marketplace)
    }

    fn can_destroy(collection_type: &CollectionType) -> bool {
        matches!(
            *collection_type,
            CollectionType::Marketplace | CollectionType::LiquidityMining
        )
    }

    fn has_deposit(collection_type: &CollectionType) -> bool {
        matches!(*collection_type, CollectionType::Marketplace)
    }
}

impl Config for Test {
    type Event = Event;
    type WeightInfo = pallet_nft::weights::BasiliskWeight<Test>;
    type NftCollectionId = CollectionId;
    type NftItemId = ItemId;
<<<<<<< HEAD
    type ProtocolOrigin = EnsureRoot<AccountId>;
=======
>>>>>>> 174065da
    type CollectionType = CollectionType;
    type Permissions = NftTestPermissions;
    type ReserveCollectionIdUpTo = ReserveCollectionIdUpTo;
}

parameter_types! {
    pub const CollectionDeposit: Balance = 10_000 * BSX; // 1 UNIT deposit to create asset collection
    pub const ItemDeposit: Balance = 100 * BSX; // 1/100 UNIT deposit to create asset item
    pub const KeyLimit: u32 = 32;	// Max 32 bytes per key
    pub const ValueLimit: u32 = 64;	// Max 64 bytes per value
    pub const UniquesMetadataDepositBase: Balance = 1000 * BSX;
    pub const AttributeDepositBase: Balance = 100 * BSX;
    pub const DepositPerByte: Balance = 10 * BSX;
    pub const UniquesStringLimit: u32 = 32;
}

impl pallet_uniques::Config for Test {
    type Event = Event;
    type CollectionId = CollectionId;
    type ItemId = ItemId;
    type Currency = Balances;
    type ForceOrigin = EnsureRoot<AccountId>;
    type CreateOrigin = AsEnsureOriginWithArg<frame_system::EnsureSigned<AccountId>>;
    type Locker = ();
    type CollectionDeposit = CollectionDeposit;
    type ItemDeposit = ItemDeposit;
    type MetadataDepositBase = UniquesMetadataDepositBase;
    type AttributeDepositBase = AttributeDepositBase;
    type DepositPerByte = DepositPerByte;
    type StringLimit = UniquesStringLimit;
    type KeyLimit = KeyLimit;
    type ValueLimit = ValueLimit;
    type WeightInfo = ();
}

parameter_types! {
    pub const BlockHashCount: u64 = 250;
    pub const MaximumBlockWeight: Weight = Weight::from_ref_time(1024);
    pub const MaximumBlockLength: u32 = 2 * 1024;
    pub const AvailableBlockRatio: Perbill = Perbill::one();
}

impl frame_system::Config for Test {
    type BaseCallFilter = Everything;
    type BlockWeights = ();
    type BlockLength = ();
    type DbWeight = ();
    type Origin = Origin;
    type Call = Call;
    type Index = u64;
    type BlockNumber = u64;
    type Hash = H256;
    type Hashing = BlakeTwo256;
    type AccountId = AccountId;
    type Lookup = IdentityLookup<Self::AccountId>;
    type Header = Header;
    type Event = Event;
    type BlockHashCount = BlockHashCount;
    type Version = ();
    type PalletInfo = PalletInfo;
    type AccountData = pallet_balances::AccountData<Balance>;
    type OnNewAccount = ();
    type OnKilledAccount = ();
    type SystemWeightInfo = ();
    type SS58Prefix = ();
    type OnSetCode = ();
    type MaxConsumers = frame_support::traits::ConstU32<16>;
}

parameter_types! {
    pub const ExistentialDeposit: u64 = 1;
    pub const MaxReserves: u32 = 50;
}
impl pallet_balances::Config for Test {
    type Balance = Balance;
    type Event = Event;
    type DustRemoval = ();
    type ExistentialDeposit = ExistentialDeposit;
    type AccountStore = frame_system::Pallet<Test>;
    type MaxLocks = ();
    type WeightInfo = ();
    type MaxReserves = MaxReserves;
    type ReserveIdentifier = ();
}

pub const ALICE: AccountId = AccountId::new([1u8; 32]);
pub const BOB: AccountId = AccountId::new([2u8; 32]);
pub const CHARLIE: AccountId = AccountId::new([3u8; 32]);
pub const ACCOUNT_WITH_NO_BALANCE: AccountId = AccountId::new([4u8; 32]);
pub const BSX: Balance = 100_000_000_000;
pub const COLLECTION_ID_0: <Test as pallet_uniques::Config>::CollectionId = 1000;
pub const COLLECTION_ID_1: <Test as pallet_uniques::Config>::CollectionId = 1001;
pub const COLLECTION_ID_2: <Test as pallet_uniques::Config>::CollectionId = 1002;
pub const COLLECTION_ID_RESERVED: <Test as pallet_uniques::Config>::CollectionId = 42;
pub const ITEM_ID_0: <Test as pallet_uniques::Config>::ItemId = 0;
pub const ITEM_ID_1: <Test as pallet_uniques::Config>::ItemId = 1;
pub const NON_EXISTING_COLLECTION_ID: <Test as pallet_uniques::Config>::CollectionId = 999;

pub struct ExtBuilder;
impl Default for ExtBuilder {
    fn default() -> Self {
        ExtBuilder
    }
}

impl ExtBuilder {
    pub fn build(self) -> sp_io::TestExternalities {
        let mut t = frame_system::GenesisConfig::default().build_storage::<Test>().unwrap();

        pallet_balances::GenesisConfig::<Test> {
            balances: vec![(ALICE, 200_000 * BSX), (BOB, 150_000 * BSX), (CHARLIE, 15_000 * BSX)],
        }
        .assimilate_storage(&mut t)
        .unwrap();

        let mut ext = sp_io::TestExternalities::new(t);
        ext.execute_with(|| System::set_block_number(1));
        ext
    }
}

pub fn expect_events(e: Vec<Event>) {
    e.into_iter().for_each(frame_system::Pallet::<Test>::assert_has_event);
}<|MERGE_RESOLUTION|>--- conflicted
+++ resolved
@@ -99,10 +99,6 @@
     type WeightInfo = pallet_nft::weights::BasiliskWeight<Test>;
     type NftCollectionId = CollectionId;
     type NftItemId = ItemId;
-<<<<<<< HEAD
-    type ProtocolOrigin = EnsureRoot<AccountId>;
-=======
->>>>>>> 174065da
     type CollectionType = CollectionType;
     type Permissions = NftTestPermissions;
     type ReserveCollectionIdUpTo = ReserveCollectionIdUpTo;

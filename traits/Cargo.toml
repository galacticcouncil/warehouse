[package]
name = "hydradx-traits"
<<<<<<< HEAD
version = "2.1.1"
=======
version = "2.2.0"
>>>>>>> d5cd4c67
description = "Shared traits"
authors = ["GalacticCouncil"]
edition = "2021"
license = "Apache 2.0"
repository = "https://github.com/galacticcouncil/warehouse/tree/master/traits"

[dependencies]
codec = { default-features = false, features = ["derive"], package = "parity-scale-codec", version = "3.1.5" }
scale-info = { version = "2.1.2", default-features = false, features = ["derive"] }
serde = { features = ["derive"], optional = true, version = "1.0.137" }
impl-trait-for-tuples = "0.2.2"
<<<<<<< HEAD
sp-arithmetic = { git = "https://github.com/paritytech/substrate", branch = "polkadot-v0.9.37", default-features = false }
=======
sp-arithmetic = { git = "https://github.com/paritytech/substrate", branch = "polkadot-v0.9.29", default-features = false }
sp-runtime = { git = "https://github.com/paritytech/substrate", branch = "polkadot-v0.9.29", default-features = false }
>>>>>>> d5cd4c67

# Substrate dependencies
frame-support = { git = "https://github.com/paritytech/substrate", branch = "polkadot-v0.9.37", default-features = false }
sp-std = { git = "https://github.com/paritytech/substrate", branch = "polkadot-v0.9.37", default-features = false }

[features]
default = ["std"]
std = [
    "serde",
    "codec/std",
    "frame-support/std",
    "sp-std/std",
]<|MERGE_RESOLUTION|>--- conflicted
+++ resolved
@@ -1,10 +1,6 @@
 [package]
 name = "hydradx-traits"
-<<<<<<< HEAD
-version = "2.1.1"
-=======
-version = "2.2.0"
->>>>>>> d5cd4c67
+version = "2.2.1"
 description = "Shared traits"
 authors = ["GalacticCouncil"]
 edition = "2021"
@@ -16,12 +12,7 @@
 scale-info = { version = "2.1.2", default-features = false, features = ["derive"] }
 serde = { features = ["derive"], optional = true, version = "1.0.137" }
 impl-trait-for-tuples = "0.2.2"
-<<<<<<< HEAD
 sp-arithmetic = { git = "https://github.com/paritytech/substrate", branch = "polkadot-v0.9.37", default-features = false }
-=======
-sp-arithmetic = { git = "https://github.com/paritytech/substrate", branch = "polkadot-v0.9.29", default-features = false }
-sp-runtime = { git = "https://github.com/paritytech/substrate", branch = "polkadot-v0.9.29", default-features = false }
->>>>>>> d5cd4c67
 
 # Substrate dependencies
 frame-support = { git = "https://github.com/paritytech/substrate", branch = "polkadot-v0.9.37", default-features = false }

--- conflicted
+++ resolved
@@ -12,15 +12,6 @@
 scale-info = { version = "2.1.2", default-features = false, features = ["derive"] }
 
 # Substrate dependencies
-<<<<<<< HEAD
-sp-std = { git = "https://github.com/paritytech/substrate", branch = "polkadot-v0.9.28", default-features = false }
-sp-api = { git = "https://github.com/paritytech/substrate", branch = "polkadot-v0.9.28", default-features = false }
-frame-support = { git = "https://github.com/paritytech/substrate", branch = "polkadot-v0.9.28", default-features = false }
-frame-system = { git = "https://github.com/paritytech/substrate", branch = "polkadot-v0.9.28", default-features = false }
-
-cumulus-primitives-core = { git = "https://github.com/paritytech/cumulus", branch = "polkadot-v0.9.28", default-features = false }
-cumulus-pallet-parachain-system = { git = "https://github.com/paritytech/cumulus", branch = "polkadot-v0.9.28", default-features = false }
-=======
 sp-std = { git = "https://github.com/paritytech/substrate", branch = "polkadot-v0.9.29", default-features = false }
 sp-api = { git = "https://github.com/paritytech/substrate", branch = "polkadot-v0.9.29", default-features = false }
 frame-support = { git = "https://github.com/paritytech/substrate", branch = "polkadot-v0.9.29", default-features = false }
@@ -28,7 +19,6 @@
 
 cumulus-primitives-core = { git = "https://github.com/paritytech/cumulus", branch = "polkadot-v0.9.29", default-features = false }
 cumulus-pallet-parachain-system = { git = "https://github.com/paritytech/cumulus", branch = "polkadot-v0.9.29", default-features = false }
->>>>>>> 174065da
 
 [features]
 default = ["std"]

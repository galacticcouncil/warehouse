// This file is part of pallet-asset-registry.

// Copyright (C) 2020-2021  Intergalactic, Limited (GIB).
// SPDX-License-Identifier: Apache-2.0

// Licensed under the Apache License, Version 2.0 (the "License");
// you may not use this file except in compliance with the License.
// You may obtain a copy of the License at
//
//     http://www.apache.org/licenses/LICENSE-2.0
//
// Unless required by applicable law or agreed to in writing, software
// distributed under the License is distributed on an "AS IS" BASIS,
// WITHOUT WARRANTIES OR CONDITIONS OF ANY KIND, either express or implied.
// See the License for the specific language governing permissions and
// limitations under the License.

#![cfg_attr(not(feature = "std"), no_std)]

use frame_support::dispatch::DispatchError;
use frame_support::pallet_prelude::*;
use frame_support::sp_runtime::traits::CheckedAdd;
use frame_support::transactional;
use frame_system::pallet_prelude::*;
use scale_info::TypeInfo;
use sp_arithmetic::traits::BaseArithmetic;
use sp_std::convert::TryInto;
use sp_std::vec::Vec;

#[cfg(test)]
mod mock;

#[cfg(test)]
mod tests;

mod benchmarking;
mod types;
pub mod weights;

use weights::WeightInfo;

pub use types::AssetType;

// Re-export pallet items so that they can be accessed from the crate namespace.
pub use pallet::*;

use crate::types::{AssetDetails, AssetMetadata};
use frame_support::BoundedVec;
use hydradx_traits::{Registry, ShareTokenRegistry};

#[frame_support::pallet]
pub mod pallet {
    use super::*;
    use frame_support::sp_runtime::traits::AtLeast32BitUnsigned;

    pub type AssetDetailsT<T> =
        AssetDetails<<T as Config>::AssetId, <T as Config>::Balance, BoundedVec<u8, <T as Config>::StringLimit>>;

    #[pallet::config]
    pub trait Config: frame_system::Config {
        type Event: From<Event<Self>> + IsType<<Self as frame_system::Config>::Event>;

        /// The origin which can work with asset-registry.
        type RegistryOrigin: EnsureOrigin<Self::Origin>;

        /// Asset type
        type AssetId: Parameter
            + Member
            + Default
            + Copy
            + BaseArithmetic
            + MaybeSerializeDeserialize
            + MaxEncodedLen
            + TypeInfo;

        /// Balance type
        type Balance: Parameter + Member + AtLeast32BitUnsigned + Default + Copy + MaybeSerializeDeserialize;

        /// Asset location type
        type AssetNativeLocation: Parameter + Member + Default;

        /// The maximum length of a name or symbol stored on-chain.
        type StringLimit: Get<u32>;

        /// Native Asset Id
        #[pallet::constant]
        type NativeAssetId: Get<Self::AssetId>;

        /// Weight information for the extrinsics
        type WeightInfo: WeightInfo;
    }

    #[pallet::pallet]
    #[pallet::without_storage_info]
    pub struct Pallet<T>(_);

    #[pallet::hooks]
    impl<T: Config> Hooks<T::BlockNumber> for Pallet<T> {}

    #[pallet::error]
    pub enum Error<T> {
        /// Asset ID is not available. This only happens when it reaches the MAX value of given id type.
        NoIdAvailable,

        /// Invalid asset name or symbol.
        AssetNotFound,

        /// Invalid asset name or symbol.
        TooLong,

        /// Asset ID is not registered in the asset-registry.
        AssetNotRegistered,

        /// Asset is already registered.
        AssetAlreadyRegistered,

        /// Incorrect number of assets provided to create shared asset.
        InvalidSharedAssetLen,

        /// Cannot update asset location
        CannotUpdateLocation,
    }

    #[pallet::storage]
    #[pallet::getter(fn assets)]
    /// Details of an asset.
    pub type Assets<T: Config> = StorageMap<_, Twox64Concat, T::AssetId, AssetDetailsT<T>, OptionQuery>;

    #[pallet::storage]
    #[pallet::getter(fn next_asset_id)]
    /// Next available asset id. This is sequential id assigned for each new registered asset.
    pub type NextAssetId<T: Config> = StorageValue<_, T::AssetId, ValueQuery>;

    #[pallet::storage]
    #[pallet::getter(fn asset_ids)]
    /// Mapping between asset name and asset id.
    pub type AssetIds<T: Config> =
        StorageMap<_, Blake2_128Concat, BoundedVec<u8, T::StringLimit>, T::AssetId, OptionQuery>;

    #[pallet::storage]
    #[pallet::getter(fn locations)]
    /// Native location of an asset.
    pub type AssetLocations<T: Config> = StorageMap<_, Twox64Concat, T::AssetId, T::AssetNativeLocation, OptionQuery>;

    #[pallet::storage]
    #[pallet::getter(fn location_assets)]
    /// Local asset for native location.
    pub type LocationAssets<T: Config> =
        StorageMap<_, Blake2_128Concat, T::AssetNativeLocation, T::AssetId, OptionQuery>;

    #[pallet::storage]
    #[pallet::getter(fn asset_metadata)]
    /// Metadata of an asset.
    pub type AssetMetadataMap<T: Config> =
        StorageMap<_, Twox64Concat, T::AssetId, AssetMetadata<BoundedVec<u8, T::StringLimit>>, OptionQuery>;

    #[pallet::genesis_config]
    pub struct GenesisConfig<T: Config> {
        pub asset_names: Vec<(Vec<u8>, T::Balance)>,
        pub native_asset_name: Vec<u8>,
        pub native_existential_deposit: T::Balance,
    }

    #[cfg(feature = "std")]
    impl<T: Config> Default for GenesisConfig<T> {
        fn default() -> Self {
            GenesisConfig::<T> {
                asset_names: vec![],
                native_asset_name: b"BSX".to_vec(),
                native_existential_deposit: Default::default(),
            }
        }
    }
    #[pallet::genesis_build]
    impl<T: Config> GenesisBuild<T> for GenesisConfig<T> {
        fn build(&self) {
            // Register native asset first
            // It is to make sure that native is registered as any other asset
            let native_asset_name = Pallet::<T>::to_bounded_name(self.native_asset_name.to_vec())
                .map_err(|_| panic!("Invalid native asset name!"))
                .unwrap();

            AssetIds::<T>::insert(&native_asset_name, T::NativeAssetId::get());
            let details = AssetDetails {
                name: native_asset_name,
                asset_type: AssetType::Token,
                existential_deposit: self.native_existential_deposit,
                locked: false,
            };

            Assets::<T>::insert(T::NativeAssetId::get(), details);

            self.asset_names.iter().for_each(|(name, ed)| {
                let bounded_name = Pallet::<T>::to_bounded_name(name.to_vec())
                    .map_err(|_| panic!("Invalid asset name!"))
                    .unwrap();
                let _ = Pallet::<T>::register_asset(bounded_name, AssetType::Token, *ed)
                    .map_err(|_| panic!("Failed to register asset"));
            })
        }
    }

    #[pallet::event]
    #[pallet::generate_deposit(pub(super) fn deposit_event)]
    pub enum Event<T: Config> {
<<<<<<< HEAD
        /// Asset was registered. \[asset_id, name, type\]
        Registered(T::AssetId, BoundedVec<u8, T::StringLimit>, AssetType<T::AssetId>),

        /// Asset was updated. \[asset_id, name, type\]
        Updated(T::AssetId, BoundedVec<u8, T::StringLimit>, AssetType<T::AssetId>),

        /// Metadata set for an asset. \[asset_id, symbol, decimals\]
        MetadataSet(T::AssetId, BoundedVec<u8, T::StringLimit>, u8),

        /// Native location set for an asset. \[asset_id, location\]
        LocationSet(T::AssetId, T::AssetNativeLocation),
=======
        /// Asset was registered.
        Registered {
            asset_id: T::AssetId,
            asset_name: BoundedVec<u8, T::StringLimit>,
            asset_type: AssetType<T::AssetId>,
        },

        /// Asset was updated.
        Updated {
            asset_id: T::AssetId,
            asset_name: BoundedVec<u8, T::StringLimit>,
            asset_type: AssetType<T::AssetId>,
        },

        /// Metadata set for an asset.
        MetadataSet {
            asset_id: T::AssetId,
            symbol: BoundedVec<u8, T::StringLimit>,
            decimals: u8,
        },

        /// Native location set for an asset.
        LocationSet {
            asset_id: T::AssetId,
            location: T::AssetNativeLocation,
        },
>>>>>>> 9d6e5d95
    }

    #[pallet::call]
    impl<T: Config> Pallet<T> {
        /// Register a new asset.
        ///
        /// Asset is identified by `name` and the name must not be used to register another asset.
        ///
        /// New asset is given `NextAssetId` - sequential asset id
        ///
        /// Adds mapping between `name` and assigned `asset_id` so asset id can be retrieved by name too (Note: this approach is used in AMM implementation (xyk))
        ///
        /// Emits 'Registered` event when successful.
        #[pallet::weight(<T as Config>::WeightInfo::register())]
        #[transactional]
        pub fn register(
            origin: OriginFor<T>,
            name: Vec<u8>,
            asset_type: AssetType<T::AssetId>,
            existential_deposit: T::Balance,
        ) -> DispatchResult {
            T::RegistryOrigin::ensure_origin(origin)?;

            let bounded_name = Self::to_bounded_name(name)?;

            ensure!(
                Self::asset_ids(&bounded_name).is_none(),
                Error::<T>::AssetAlreadyRegistered
            );

            Self::register_asset(bounded_name, asset_type, existential_deposit)?;

            Ok(())
        }

        /// Update registered asset.
        ///
        /// Updates also mapping between name and asset id if provided name is different than currently registered.
        ///
        /// Emits `Updated` event when successful.

        // TODO: No tests
        #[pallet::weight(<T as Config>::WeightInfo::update())]
        #[transactional]
        pub fn update(
            origin: OriginFor<T>,
            asset_id: T::AssetId,
            name: Vec<u8>,
            asset_type: AssetType<T::AssetId>,
            existential_deposit: Option<T::Balance>,
        ) -> DispatchResult {
            T::RegistryOrigin::ensure_origin(origin)?;

            Assets::<T>::try_mutate(asset_id, |maybe_detail| -> DispatchResult {
                let mut detail = maybe_detail.as_mut().ok_or(Error::<T>::AssetNotFound)?;

                let bounded_name = Self::to_bounded_name(name)?;

                if bounded_name != detail.name {
                    // Make sure that there is no such name already registered
                    ensure!(
                        Self::asset_ids(&bounded_name).is_none(),
                        Error::<T>::AssetAlreadyRegistered
                    );

                    // update also name map - remove old one first
                    AssetIds::<T>::remove(&detail.name);
                    AssetIds::<T>::insert(&bounded_name, asset_id);
                }

                detail.name = bounded_name.clone();
                detail.asset_type = asset_type;
                detail.existential_deposit = existential_deposit.unwrap_or(detail.existential_deposit);

<<<<<<< HEAD
                Self::deposit_event(Event::Updated(asset_id, bounded_name, asset_type));
=======
                Self::deposit_event(Event::Updated {
                    asset_id,
                    asset_name: bounded_name,
                    asset_type,
                });
>>>>>>> 9d6e5d95

                Ok(())
            })
        }

        /// Set metadata for an asset.
        ///
        /// - `asset_id`: Asset identifier.
        /// - `symbol`: The exchange symbol for this asset. Limited in length by `StringLimit`.
        /// - `decimals`: The number of decimals this asset uses to represent one unit.
        ///
        /// Emits `MetadataSet` event when successful.
        #[pallet::weight(<T as Config>::WeightInfo::set_metadata())]
        #[transactional]
        pub fn set_metadata(
            origin: OriginFor<T>,
            asset_id: T::AssetId,
            symbol: Vec<u8>,
            decimals: u8,
        ) -> DispatchResult {
            T::RegistryOrigin::ensure_origin(origin)?;

            ensure!(Self::assets(asset_id).is_some(), Error::<T>::AssetNotFound);

            let b_symbol = Self::to_bounded_name(symbol)?;

            let metadata = AssetMetadata::<BoundedVec<u8, T::StringLimit>> {
                symbol: b_symbol.clone(),
                decimals,
            };

            AssetMetadataMap::<T>::insert(asset_id, metadata);

<<<<<<< HEAD
            Self::deposit_event(Event::MetadataSet(asset_id, b_symbol, decimals));
=======
            Self::deposit_event(Event::MetadataSet {
                asset_id,
                symbol: b_symbol,
                decimals,
            });
>>>>>>> 9d6e5d95

            Ok(())
        }

        /// Set asset native location.
        ///
        /// Adds mapping between native location and local asset id and vice versa.
        ///
        /// Mainly used in XCM.
        ///
        /// Emits `LocationSet` event when successful.
        #[pallet::weight(<T as Config>::WeightInfo::set_location())]
        #[transactional]
        pub fn set_location(
            origin: OriginFor<T>,
            asset_id: T::AssetId,
            location: T::AssetNativeLocation,
        ) -> DispatchResult {
            T::RegistryOrigin::ensure_origin(origin)?;

            ensure!(asset_id != T::NativeAssetId::get(), Error::<T>::CannotUpdateLocation);
            ensure!(Self::assets(asset_id).is_some(), Error::<T>::AssetNotRegistered);

            AssetLocations::<T>::insert(asset_id, &location);
            LocationAssets::<T>::insert(&location, asset_id);

<<<<<<< HEAD
            Self::deposit_event(Event::LocationSet(asset_id, location));
=======
            Self::deposit_event(Event::LocationSet { asset_id, location });
>>>>>>> 9d6e5d95

            Ok(())
        }
    }
}

impl<T: Config> Pallet<T> {
    /// Convert Vec<u8> to BoundedVec so it respects the max set limit, otherwise return TooLong error
    pub fn to_bounded_name(name: Vec<u8>) -> Result<BoundedVec<u8, T::StringLimit>, Error<T>> {
        name.try_into().map_err(|_| Error::<T>::TooLong)
    }

    /// Register new asset.
    ///
    /// Does not perform any  check whether an asset for given name already exists. This has to be prior to calling this function.
    pub fn register_asset(
        name: BoundedVec<u8, T::StringLimit>,
        asset_type: AssetType<T::AssetId>,
        existential_deposit: T::Balance,
    ) -> Result<T::AssetId, DispatchError> {
        NextAssetId::<T>::mutate(|value| -> Result<T::AssetId, DispatchError> {
            // Check if current id does not clash with CORE ASSET ID.
            // If yes, just skip it and use next one, otherwise use it.
            // Note: this way we prevent accidental clashes with native asset id, so no need to set next asset id to be > next asset id
            let asset_id = if *value == T::NativeAssetId::get() {
                value
                    .checked_add(&T::AssetId::from(1))
                    .ok_or(Error::<T>::NoIdAvailable)?
            } else {
                *value
            };

            // Map name to asset id
            AssetIds::<T>::insert(&name, asset_id);

            let details = AssetDetails {
                name: name.clone(),
                asset_type,
                existential_deposit,
                locked: false,
            };

            // Store the details
            Assets::<T>::insert(asset_id, details);

            // Increase asset id to be assigned for following asset.
            *value = asset_id
                .checked_add(&T::AssetId::from(1))
                .ok_or(Error::<T>::NoIdAvailable)?;

<<<<<<< HEAD
            Self::deposit_event(Event::Registered(asset_id, name, asset_type));
=======
            Self::deposit_event(Event::Registered {
                asset_id,
                asset_name: name,
                asset_type,
            });
>>>>>>> 9d6e5d95

            Ok(asset_id)
        })
    }

    /// Create asset for given name or return existing AssetId if such asset already exists.
    pub fn get_or_create_asset(
        name: Vec<u8>,
        asset_type: AssetType<T::AssetId>,
        existential_deposit: T::Balance,
    ) -> Result<T::AssetId, DispatchError> {
        let bounded_name: BoundedVec<u8, T::StringLimit> = Self::to_bounded_name(name)?;

        if let Some(asset_id) = AssetIds::<T>::get(&bounded_name) {
            Ok(asset_id)
        } else {
            Self::register_asset(bounded_name, asset_type, existential_deposit)
        }
    }

    /// Return location for given asset.
    pub fn asset_to_location(asset_id: T::AssetId) -> Option<T::AssetNativeLocation> {
        Self::locations(asset_id)
    }

    /// Return asset for given loation.
    pub fn location_to_asset(location: T::AssetNativeLocation) -> Option<T::AssetId> {
        Self::location_assets(location)
    }
}

impl<T: Config> Registry<T::AssetId, Vec<u8>, T::Balance, DispatchError> for Pallet<T> {
    fn exists(asset_id: T::AssetId) -> bool {
        Assets::<T>::contains_key(&asset_id)
    }

    fn retrieve_asset(name: &Vec<u8>) -> Result<T::AssetId, DispatchError> {
        let bounded_name = Self::to_bounded_name(name.clone())?;
        if let Some(asset_id) = AssetIds::<T>::get(&bounded_name) {
            Ok(asset_id)
        } else {
            Err(Error::<T>::AssetNotFound.into())
        }
    }

    fn create_asset(name: &Vec<u8>, existential_deposit: T::Balance) -> Result<T::AssetId, DispatchError> {
        Self::get_or_create_asset(name.clone(), AssetType::Token, existential_deposit)
    }
}

impl<T: Config> ShareTokenRegistry<T::AssetId, Vec<u8>, T::Balance, DispatchError> for Pallet<T> {
    fn retrieve_shared_asset(name: &Vec<u8>, _assets: &[T::AssetId]) -> Result<T::AssetId, DispatchError> {
        Self::retrieve_asset(name)
    }

    fn create_shared_asset(
        name: &Vec<u8>,
        assets: &[T::AssetId],
        existential_deposit: T::Balance,
    ) -> Result<T::AssetId, DispatchError> {
        ensure!(assets.len() == 2, Error::<T>::InvalidSharedAssetLen);
        Self::get_or_create_asset(
            name.clone(),
            AssetType::PoolShare(assets[0], assets[1]),
            existential_deposit,
        )
    }
}

use orml_traits::GetByKey;
use sp_arithmetic::traits::Bounded;

// Return Existential deposit of an asset
impl<T: Config> GetByKey<T::AssetId, T::Balance> for Pallet<T> {
    fn get(k: &T::AssetId) -> T::Balance {
        if let Some(details) = Self::assets(k) {
            details.existential_deposit
        } else {
            // Asset does not exist - not supported
            T::Balance::max_value()
        }
    }
}<|MERGE_RESOLUTION|>--- conflicted
+++ resolved
@@ -203,19 +203,6 @@
     #[pallet::event]
     #[pallet::generate_deposit(pub(super) fn deposit_event)]
     pub enum Event<T: Config> {
-<<<<<<< HEAD
-        /// Asset was registered. \[asset_id, name, type\]
-        Registered(T::AssetId, BoundedVec<u8, T::StringLimit>, AssetType<T::AssetId>),
-
-        /// Asset was updated. \[asset_id, name, type\]
-        Updated(T::AssetId, BoundedVec<u8, T::StringLimit>, AssetType<T::AssetId>),
-
-        /// Metadata set for an asset. \[asset_id, symbol, decimals\]
-        MetadataSet(T::AssetId, BoundedVec<u8, T::StringLimit>, u8),
-
-        /// Native location set for an asset. \[asset_id, location\]
-        LocationSet(T::AssetId, T::AssetNativeLocation),
-=======
         /// Asset was registered.
         Registered {
             asset_id: T::AssetId,
@@ -242,7 +229,6 @@
             asset_id: T::AssetId,
             location: T::AssetNativeLocation,
         },
->>>>>>> 9d6e5d95
     }
 
     #[pallet::call]
@@ -317,15 +303,11 @@
                 detail.asset_type = asset_type;
                 detail.existential_deposit = existential_deposit.unwrap_or(detail.existential_deposit);
 
-<<<<<<< HEAD
-                Self::deposit_event(Event::Updated(asset_id, bounded_name, asset_type));
-=======
                 Self::deposit_event(Event::Updated {
                     asset_id,
                     asset_name: bounded_name,
                     asset_type,
                 });
->>>>>>> 9d6e5d95
 
                 Ok(())
             })
@@ -359,15 +341,11 @@
 
             AssetMetadataMap::<T>::insert(asset_id, metadata);
 
-<<<<<<< HEAD
-            Self::deposit_event(Event::MetadataSet(asset_id, b_symbol, decimals));
-=======
             Self::deposit_event(Event::MetadataSet {
                 asset_id,
                 symbol: b_symbol,
                 decimals,
             });
->>>>>>> 9d6e5d95
 
             Ok(())
         }
@@ -394,11 +372,7 @@
             AssetLocations::<T>::insert(asset_id, &location);
             LocationAssets::<T>::insert(&location, asset_id);
 
-<<<<<<< HEAD
-            Self::deposit_event(Event::LocationSet(asset_id, location));
-=======
             Self::deposit_event(Event::LocationSet { asset_id, location });
->>>>>>> 9d6e5d95
 
             Ok(())
         }
@@ -449,15 +423,11 @@
                 .checked_add(&T::AssetId::from(1))
                 .ok_or(Error::<T>::NoIdAvailable)?;
 
-<<<<<<< HEAD
-            Self::deposit_event(Event::Registered(asset_id, name, asset_type));
-=======
             Self::deposit_event(Event::Registered {
                 asset_id,
                 asset_name: name,
                 asset_type,
             });
->>>>>>> 9d6e5d95
 
             Ok(asset_id)
         })

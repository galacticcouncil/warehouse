// This file is part of galacticcouncil/warehouse.
// Copyright (C) 2020-2023  Intergalactic, Limited (GIB). SPDX-License-Identifier: Apache-2.0

// Licensed under the Apache License, Version 2.0 (the "License");
// you may not use this file except in compliance with the License.
// You may obtain a copy of the License at
//
// http://www.apache.org/licenses/LICENSE-2.0
//
// Unless required by applicable law or agreed to in writing, software
// distributed under the License is distributed on an "AS IS" BASIS,
// WITHOUT WARRANTIES OR CONDITIONS OF ANY KIND, either express or implied.
// See the License for the specific language governing permissions and
// limitations under the License.

use crate as otc;
use crate::Config;
use frame_support::{
    parameter_types,
    traits::{Everything, GenesisBuild, Nothing},
};
use frame_system as system;
use hydradx_traits::Registry;
use orml_tokens::AccountData;
use orml_traits::parameter_type_with_key;
use sp_core::H256;
use sp_runtime::{
    testing::Header,
    traits::{BlakeTwo256, IdentityLookup},
    DispatchError,
};
use std::{cell::RefCell, collections::HashMap};

type UncheckedExtrinsic = frame_system::mocking::MockUncheckedExtrinsic<Test>;
type Block = frame_system::mocking::MockBlock<Test>;

pub type AccountId = u64;
pub type Amount = i128;
pub type AssetId = u32;
pub type Balance = u128;
pub type NamedReserveIdentifier = [u8; 8];

pub const HDX: AssetId = 0;
pub const DAI: AssetId = 2;
pub const DOGE: AssetId = 333;
pub const REGISTERED_ASSET: AssetId = 1000;

pub const ONE: Balance = 1_000_000_000_000;

pub const ALICE: AccountId = 1;
pub const BOB: AccountId = 2;

frame_support::construct_runtime!(
    pub enum Test where
     Block = Block,
     NodeBlock = Block,
     UncheckedExtrinsic = UncheckedExtrinsic,
     {
         System: frame_system,
         OTC: otc,
         Tokens: orml_tokens,
     }
);

thread_local! {
    pub static REGISTERED_ASSETS: RefCell<HashMap<AssetId, u32>> = RefCell::new(HashMap::default());
    pub static EXISTENTIAL_DEPOSIT: RefCell<HashMap<AssetId, u128>>= RefCell::new(HashMap::default());
    pub static PRECISIONS: RefCell<HashMap<AssetId, u32>>= RefCell::new(HashMap::default());
}

parameter_types! {
    pub NativeCurrencyId: AssetId = HDX;
    pub ExistentialDepositMultiplier: u8 = 5;
}

parameter_type_with_key! {
    pub ExistentialDeposits: |currency_id: AssetId| -> Balance {
        EXISTENTIAL_DEPOSIT.with(|v| *v.borrow().get(currency_id).unwrap_or(&ONE))
    };
}

impl Config for Test {
    type AssetId = AssetId;
    type AssetRegistry = DummyRegistry<Test>;
    type Currency = Tokens;
    type RuntimeEvent = RuntimeEvent;
    type ExistentialDeposits = ExistentialDeposits;
    type ExistentialDepositMultiplier = ExistentialDepositMultiplier;
    type WeightInfo = ();
}

parameter_types! {
    pub const BlockHashCount: u64 = 250;
    pub const SS58Prefix: u8 = 63;
    pub const MaxReserves: u32 = 50;
}

impl system::Config for Test {
    type BaseCallFilter = Everything;
    type BlockWeights = ();
    type BlockLength = ();
    type RuntimeOrigin = RuntimeOrigin;
    type RuntimeCall = RuntimeCall;
    type Index = u64;
    type BlockNumber = u64;
    type Hash = H256;
    type Hashing = BlakeTwo256;
    type AccountId = u64;
    type Lookup = IdentityLookup<Self::AccountId>;
    type Header = Header;
    type RuntimeEvent = RuntimeEvent;
    type BlockHashCount = BlockHashCount;
    type DbWeight = ();
    type Version = ();
    type PalletInfo = PalletInfo;
    type AccountData = AccountData<u128>;
    type OnNewAccount = ();
    type OnKilledAccount = ();
    type SystemWeightInfo = ();
    type SS58Prefix = SS58Prefix;
    type OnSetCode = ();
    type MaxConsumers = frame_support::traits::ConstU32<16>;
}

impl orml_tokens::Config for Test {
    type RuntimeEvent = RuntimeEvent;
    type Balance = Balance;
    type Amount = Amount;
    type CurrencyId = AssetId;
    type WeightInfo = ();
    type ExistentialDeposits = ExistentialDeposits;
    type MaxLocks = ();
    type DustRemovalWhitelist = Nothing;
    type ReserveIdentifier = NamedReserveIdentifier;
    type MaxReserves = MaxReserves;
    type CurrencyHooks = ();
}

pub struct DummyRegistry<T>(sp_std::marker::PhantomData<T>);

impl<T: Config> Registry<AssetId, Vec<u8>, Balance, DispatchError> for DummyRegistry<T> {
    fn exists(asset_id: AssetId) -> bool {
        let asset = REGISTERED_ASSETS.with(|v| v.borrow().get(&(asset_id)).copied());
        matches!(asset, Some(_))
    }

    fn retrieve_asset(_name: &Vec<u8>) -> Result<AssetId, DispatchError> {
        Ok(0)
    }

    fn create_asset(_name: &Vec<u8>, _existential_deposit: Balance) -> Result<AssetId, DispatchError> {
        let assigned = REGISTERED_ASSETS.with(|v| {
            let l = v.borrow().len();
            v.borrow_mut().insert(l as u32, l as u32);
            l as u32
        });
        Ok(assigned)
    }
}

pub struct ExtBuilder {
    endowed_accounts: Vec<(u64, AssetId, Balance)>,
    registered_assets: Vec<AssetId>,
}

impl Default for ExtBuilder {
    fn default() -> Self {
        // If eg. tests running on one thread only, this thread local is shared.
        // let's make sure that it is empty for each  test case
        // or set to original default value
        REGISTERED_ASSETS.with(|v| {
            v.borrow_mut().clear();
        });
        EXISTENTIAL_DEPOSIT.with(|v| {
            v.borrow_mut().clear();
        });

        Self {
            endowed_accounts: vec![
                (ALICE, HDX, 10_000),
                (BOB, HDX, 10_000),
                (ALICE, DAI, 100),
                (BOB, DAI, 100),
            ],
            registered_assets: vec![HDX, DAI],
        }
    }
}

impl ExtBuilder {
    pub fn with_existential_deposit(self, asset_id: AssetId, precision: u32) -> Self {
        EXISTENTIAL_DEPOSIT.with(|v| {
            v.borrow_mut().insert(asset_id, 10u128.pow(precision));
        });
        PRECISIONS.with(|v| {
            v.borrow_mut().insert(asset_id, precision);
        });

        self
    }
    pub fn build(self) -> sp_io::TestExternalities {
        let mut t = frame_system::GenesisConfig::default().build_storage::<Test>().unwrap();

        // Add DAI and HDX as pre-registered assets
        REGISTERED_ASSETS.with(|v| {
            v.borrow_mut().insert(HDX, HDX);
            v.borrow_mut().insert(REGISTERED_ASSET, REGISTERED_ASSET);
            self.registered_assets.iter().for_each(|asset| {
                v.borrow_mut().insert(*asset, *asset);
            });
        });

        orml_tokens::GenesisConfig::<Test> {
            balances: self
                .endowed_accounts
                .iter()
                .flat_map(|(x, asset, amount)| vec![(*x, *asset, *amount * 10u128.pow(precision(*asset)))])
                .collect(),
        }
        .assimilate_storage(&mut t)
        .unwrap();

        let mut r: sp_io::TestExternalities = t.into();

        r.execute_with(|| {
            System::set_block_number(1);
        });

        r
    }
}

thread_local! {
    pub static DUMMYTHREADLOCAL: RefCell<u128> = RefCell::new(100);
}

<<<<<<< HEAD
pub fn expect_events(e: Vec<RuntimeEvent>) {
    test_utils::expect_events::<RuntimeEvent, Test>(e);
=======
pub fn expect_events(e: Vec<Event>) {
    test_utils::expect_events::<Event, Test>(e);
}

pub fn precision(asset_id: AssetId) -> u32 {
    PRECISIONS.with(|v| *v.borrow().get(&asset_id).unwrap_or(&12))
>>>>>>> d22fb4d2
}<|MERGE_RESOLUTION|>--- conflicted
+++ resolved
@@ -234,15 +234,10 @@
     pub static DUMMYTHREADLOCAL: RefCell<u128> = RefCell::new(100);
 }
 
-<<<<<<< HEAD
 pub fn expect_events(e: Vec<RuntimeEvent>) {
     test_utils::expect_events::<RuntimeEvent, Test>(e);
-=======
-pub fn expect_events(e: Vec<Event>) {
-    test_utils::expect_events::<Event, Test>(e);
 }
 
 pub fn precision(asset_id: AssetId) -> u32 {
     PRECISIONS.with(|v| *v.borrow().get(&asset_id).unwrap_or(&12))
->>>>>>> d22fb4d2
 }
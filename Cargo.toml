cargo-features = ["resolver"]

[workspace]
members = [
	"faucet",
	"traits",
	"relaychain-info",
	"price-oracle",
	"route-executor",
	"transaction-multi-payment",
	"nft",
	"asset-registry",
	"adapters",
	"collator-rewards",
	"transaction-pause",
<<<<<<< HEAD
	"stableswap",
=======
	"currencies",
>>>>>>> cf387fcd
]

resolver = "2"<|MERGE_RESOLUTION|>--- conflicted
+++ resolved
@@ -13,11 +13,8 @@
 	"adapters",
 	"collator-rewards",
 	"transaction-pause",
-<<<<<<< HEAD
+	"currencies",
 	"stableswap",
-=======
-	"currencies",
->>>>>>> cf387fcd
 ]
 
 resolver = "2"
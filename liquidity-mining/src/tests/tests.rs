--- conflicted
+++ resolved
@@ -2008,16 +2008,11 @@
         assert_ok!(yield_farm.decrease_entries_count());
         assert_ok!(yield_farm.decrease_entries_count());
         assert_ok!(yield_farm.decrease_entries_count());
-<<<<<<< HEAD
-        pretty_assertions::assert_eq!(yield_farm.entries_count, 0);
+        assert_eq!(yield_farm.entries_count, 0);
         assert_noop!(
             yield_farm.decrease_entries_count(),
             Error::<Test, Instance1>::InconsistentState(InconsistentStateError::InvalidYieldFarmEntriesCount)
         );
-=======
-        assert_eq!(yield_farm.entries_count, 0);
-        assert_noop!(yield_farm.decrease_entries_count(), ArithmeticError::Overflow);
->>>>>>> a99b1481
 
         //no entries in the farm
         yield_farm.entries_count = 0;
@@ -2247,9 +2242,9 @@
         let farm_account_id = LiquidityMining::farm_account_id(global_farm_id).unwrap();
         Whitelist::add_account(&farm_account_id).unwrap();
 
-        pretty_assertions::assert_eq!(Tokens::free_balance(BSX, &farm_account_id), Balance::zero());
-
-        pretty_assertions::assert_eq!(
+        assert_eq!(Tokens::free_balance(BSX, &farm_account_id), Balance::zero());
+
+        assert_eq!(
             with_transaction(|| {
                 TransactionOutcome::Commit(LiquidityMining::update_global_farm(
                     &mut global_farm,

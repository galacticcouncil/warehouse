--- conflicted
+++ resolved
@@ -79,11 +79,7 @@
                 name: bn,
                 asset_type: AssetType::Token,
                 existential_deposit: ed,
-<<<<<<< HEAD
                 xcm_rate_limit: None,
-=======
-                locked: false,
->>>>>>> d319127b
             }
         );
 
@@ -247,11 +243,7 @@
                     name: one,
                     asset_type: AssetType::Token,
                     existential_deposit: 1_000u128,
-<<<<<<< HEAD
                     xcm_rate_limit: None,
-=======
-                    locked: false,
->>>>>>> d319127b
                 }
             );
 
@@ -263,11 +255,7 @@
                     name: life,
                     asset_type: AssetType::Token,
                     existential_deposit: 1_000u128,
-<<<<<<< HEAD
                     xcm_rate_limit: None,
-=======
-                    locked: false,
->>>>>>> d319127b
                 }
             );
         });
@@ -372,11 +360,7 @@
                 name: bn,
                 asset_type: AssetType::Token,
                 existential_deposit: ed,
-<<<<<<< HEAD
                 xcm_rate_limit: None,
-=======
-                locked: false,
->>>>>>> d319127b
             }
         );
 
@@ -441,11 +425,7 @@
                 name: btcusd,
                 asset_type: AssetType::PoolShare(btc_asset_id, usd_asset_id),
                 existential_deposit: 1_234_567u128,
-<<<<<<< HEAD
                 xcm_rate_limit: None,
-=======
-                locked: false,
->>>>>>> d319127b
             }
         );
 
@@ -467,13 +447,8 @@
             AssetDetails {
                 name: superbtc_name,
                 asset_type: AssetType::Token,
-<<<<<<< HEAD
                 existential_deposit: 1_234_567u128,
                 xcm_rate_limit: None,
-=======
-                locked: false,
-                existential_deposit: 1_234_567u128,
->>>>>>> d319127b
             }
         );
     });
@@ -565,11 +540,7 @@
                     name: bn,
                     asset_type: AssetType::Token,
                     existential_deposit: 1_000_000,
-<<<<<<< HEAD
                     xcm_rate_limit: None,
-=======
-                    locked: false,
->>>>>>> d319127b
                 }
             );
         });
@@ -684,11 +655,7 @@
                 name: bn,
                 asset_type: AssetType::Token,
                 existential_deposit: 1_000_000,
-<<<<<<< HEAD
                 xcm_rate_limit: None,
-=======
-                locked: false,
->>>>>>> d319127b
             }
         );
 
@@ -729,11 +696,7 @@
                 name: bn,
                 asset_type: AssetType::Token,
                 existential_deposit: 1_000_000,
-<<<<<<< HEAD
                 xcm_rate_limit: None,
-=======
-                locked: false,
->>>>>>> d319127b
             }
         );
         assert_eq!(
@@ -862,11 +825,7 @@
                 name: bn,
                 asset_type: AssetType::Token,
                 existential_deposit: 1_000_000,
-<<<<<<< HEAD
                 xcm_rate_limit: Some(1000 * UNIT),
-=======
-                locked: false,
->>>>>>> d319127b
             }
         );
         assert_eq!(

--- conflicted
+++ resolved
@@ -29,11 +29,7 @@
 frame-system = { git = "https://github.com/paritytech/substrate", branch = "polkadot-v0.9.38", default-features = false }
 
 # Math
-<<<<<<< HEAD
-hydra-dx-math = { git = "https://github.com/galacticcouncil/HydraDX-math", rev = "3da7fffa4c2f27b4166bfeb4a494cb4e995b700e", default-features = false }
-=======
-hydra-dx-math = { git = "https://github.com/galacticcouncil/HydraDX-math", rev = "d11c3da92ac4eb9b503f5e7e8e3710962948ef84", default-features = false }
->>>>>>> 474064eb
+hydra-dx-math = { git = "https://github.com/galacticcouncil/HydraDX-math", rev = "3a4e017ad42c297fbe7928dc72ea6499a9260f10", default-features = false }
 
 # HydraDX dependencies
 hydradx-traits = { path = "../traits", default-features = false }

cargo-features = ["resolver"]

[workspace]
members = [
	"faucet",
	"traits",
	"relaychain-info",
	"price-oracle",
	"transaction-multi-payment",
<<<<<<< HEAD
=======
	"nft",
>>>>>>> 08a9b3f8
	"asset-registry",
	"collator-rewards",
]

resolver = "2"<|MERGE_RESOLUTION|>--- conflicted
+++ resolved
@@ -7,10 +7,7 @@
 	"relaychain-info",
 	"price-oracle",
 	"transaction-multi-payment",
-<<<<<<< HEAD
-=======
 	"nft",
->>>>>>> 08a9b3f8
 	"asset-registry",
 	"collator-rewards",
 ]

// This file is part of pallet-asset-registry.

// Copyright (C) 2020-2022  Intergalactic, Limited (GIB).
// SPDX-License-Identifier: Apache-2.0

// Licensed under the Apache License, Version 2.0 (the "License");
// you may not use this file except in compliance with the License.
// You may obtain a copy of the License at
//
//     http://www.apache.org/licenses/LICENSE-2.0
//
// Unless required by applicable law or agreed to in writing, software
// distributed under the License is distributed on an "AS IS" BASIS,
// WITHOUT WARRANTIES OR CONDITIONS OF ANY KIND, either express or implied.
// See the License for the specific language governing permissions and
// limitations under the License.

use frame_support::pallet_prelude::*;
<<<<<<< HEAD
use scale_info::TypeInfo;
=======
>>>>>>> b0a4e5b9
use sp_std::vec::Vec;

#[cfg(feature = "std")]
use serde::{Deserialize, Serialize};

#[derive(Encode, Decode, Eq, PartialEq, Copy, Clone, RuntimeDebug, TypeInfo)]
#[cfg_attr(feature = "std", derive(Serialize, Deserialize))]
pub enum AssetType<AssetId> {
    Token,
    PoolShare(AssetId, AssetId),
}

#[derive(Encode, Decode, Eq, PartialEq, Copy, Clone, RuntimeDebug, TypeInfo)]
#[cfg_attr(feature = "std", derive(Serialize, Deserialize))]
pub struct AssetDetails<AssetId, Balance, BoundedString> {
    /// The name of this asset. Limited in length by `StringLimit`.
    pub(super) name: BoundedString,

    pub(super) asset_type: AssetType<AssetId>,

    pub(super) existential_deposit: Balance,

    pub(super) locked: bool,
}

#[derive(Clone, Encode, Decode, Eq, PartialEq, Default, RuntimeDebug, TypeInfo)]
pub struct AssetMetadata<BoundedString> {
    /// The ticker symbol for this asset. Limited in length by `StringLimit`.
    pub(super) symbol: BoundedString,
    /// The number of decimals this asset uses to represent one unit.
    pub(super) decimals: u8,
}

#[derive(Clone, Encode, Decode, Eq, PartialEq, RuntimeDebug, TypeInfo)]
#[cfg_attr(feature = "std", derive(Serialize, Deserialize))]
pub struct Metadata {
    pub(super) symbol: Vec<u8>,
    pub(super) decimals: u8,
}<|MERGE_RESOLUTION|>--- conflicted
+++ resolved
@@ -16,10 +16,7 @@
 // limitations under the License.
 
 use frame_support::pallet_prelude::*;
-<<<<<<< HEAD
 use scale_info::TypeInfo;
-=======
->>>>>>> b0a4e5b9
 use sp_std::vec::Vec;
 
 #[cfg(feature = "std")]

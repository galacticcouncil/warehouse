--- conflicted
+++ resolved
@@ -72,73 +72,6 @@
     }
 }
 
-<<<<<<< HEAD
-pub struct ChargeAdapter<L, R>(PhantomData<L>, PhantomData<R>);
-
-#[derive(Default, Eq, PartialEq, Debug)]
-pub struct Info<L, R>(pub Option<L>, pub Option<R>);
-
-impl<T, L, R> OnChargeTransaction<T> for ChargeAdapter<L, R>
-where
-    L: OnChargeTransaction<T>,
-    R: OnChargeTransaction<T>,
-    T: Config,
-    L::Balance: From<u128>,
-    R::Balance: From<u128>,
-{
-    type Balance = u128;
-    type LiquidityInfo = Info<L::LiquidityInfo, R::LiquidityInfo>;
-
-    fn withdraw_fee(
-        who: &T::AccountId,
-        call: &T::RuntimeCall,
-        dispatch_info: &DispatchInfoOf<T::RuntimeCall>,
-        fee: Self::Balance,
-        tip: Self::Balance,
-    ) -> Result<Self::LiquidityInfo, TransactionValidityError> {
-        let f = TRANSFER_FEE.with(|v| *v.borrow());
-        if f {
-            let r = L::withdraw_fee(who, call, dispatch_info, fee.into(), tip.into())?;
-            Ok(Info(Some(r), None))
-        } else {
-            let r = R::withdraw_fee(who, call, dispatch_info, fee.into(), tip.into())?;
-            Ok(Info(None, Some(r)))
-        }
-    }
-
-    fn correct_and_deposit_fee(
-        who: &T::AccountId,
-        dispatch_info: &DispatchInfoOf<T::RuntimeCall>,
-        post_info: &PostDispatchInfoOf<T::RuntimeCall>,
-        corrected_fee: Self::Balance,
-        tip: Self::Balance,
-        already_withdrawn: Self::LiquidityInfo,
-    ) -> Result<(), TransactionValidityError> {
-        let f = TRANSFER_FEE.with(|v| *v.borrow());
-        if f {
-            L::correct_and_deposit_fee(
-                who,
-                dispatch_info,
-                post_info,
-                corrected_fee.into(),
-                tip.into(),
-                already_withdrawn.0.unwrap(),
-            )
-        } else {
-            R::correct_and_deposit_fee(
-                who,
-                dispatch_info,
-                post_info,
-                corrected_fee.into(),
-                tip.into(),
-                already_withdrawn.1.unwrap(),
-            )
-        }
-    }
-}
-
-=======
->>>>>>> e6c9c36c
 type UncheckedExtrinsic = frame_system::mocking::MockUncheckedExtrinsic<Test>;
 type Block = frame_system::mocking::MockBlock<Test>;
 
@@ -240,16 +173,8 @@
 }
 
 impl pallet_transaction_payment::Config for Test {
-<<<<<<< HEAD
-    type RuntimeEvent = RuntimeEvent;
-    type OnChargeTransaction = ChargeAdapter<
-        TransferFees<Currencies, PaymentPallet, DepositAll<Test>>,
-        WithdrawFees<Balances, (), PaymentPallet>,
-    >;
-=======
-    type Event = Event;
+    type RuntimeEvent = RuntimeEvent;
     type OnChargeTransaction = TransferFees<Currencies, DepositAll<Test>, FeeReceiver>;
->>>>>>> e6c9c36c
     type LengthToFee = IdentityFee<Balance>;
     type OperationalFeeMultiplier = ();
     type WeightToFee = IdentityFee<Balance>;

--- conflicted
+++ resolved
@@ -21,13 +21,9 @@
 
 # HydraDX dependencies
 hydradx-traits = { path = "../traits", default-features = false }
-<<<<<<< HEAD
 hydra-dx-math = { git = "https://github.com/galacticcouncil/HydraDX-math", rev="dbcc48f01949ab6b17c6a6d6e3a7ab2401bf7b4a", default-features = false }
-=======
-#NOTE: This is bacause we are not using latest version of asset-registry for now.
+#NOTE: This is because we are not using latest version of asset-registry for now.
 registry-traits = { package="hydradx-traits", git = "https://github.com/galacticcouncil/warehouse", rev="fcebd285141ce9ed15136f6102fa6396605d96af", default-features = false }
-hydra-dx-math = { git = "https://github.com/galacticcouncil/HydraDX-math", rev="1b678b779fc9291aea4673b7865651ab091d44b3", default-features = false }
->>>>>>> d5b8001d
 
 # Substrate dependencies
 frame-support = { git = "https://github.com/paritytech/substrate", branch = "polkadot-v0.9.29", default-features = false }

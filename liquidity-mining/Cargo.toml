[package]
name = "pallet-liquidity-mining"
<<<<<<< HEAD
version = "3.1.0"
=======
version = "4.1.0"
>>>>>>> d5cd4c67
description = "Liquidity mining"
authors = ["GalacticCouncil"]
edition = "2021"
homepage = "https://github.com/galacticcouncil/warehouse"
license = "Apache 2.0"
repository = "https://github.com/galacticcouncil/warehouse"

[package.metadata.docs.rs]
targets = ["x86_64-unknown-linux-gnu"]

[dependencies]
codec = { package = "parity-scale-codec", version = "3.1.5", features = ["derive", "max-encoded-len"], default-features = false }
scale-info = { version = "2.1.2", default-features = false, features = ["derive"] }
sp-arithmetic = { git = "https://github.com/paritytech/substrate", branch = "polkadot-v0.9.37", default-features = false }

# ORML dependencies
orml-traits = { git = "https://github.com/open-web3-stack/open-runtime-module-library", branch = "polkadot-v0.9.37", default-features = false }

# HydraDX dependencies
hydradx-traits = { path = "../traits", default-features = false }
hydra-dx-math = { git = "https://github.com/galacticcouncil/HydraDX-math", rev = "2717dcf804264e6fec56801356efe0b18389442c", default-features = false }

# Substrate dependencies
frame-support = { git = "https://github.com/paritytech/substrate", branch = "polkadot-v0.9.37", default-features = false }
frame-system = { git = "https://github.com/paritytech/substrate", branch = "polkadot-v0.9.37", default-features = false }
sp-runtime = { git = "https://github.com/paritytech/substrate", branch = "polkadot-v0.9.37", default-features = false }
sp-std = { git = "https://github.com/paritytech/substrate", branch = "polkadot-v0.9.37", default-features = false }

[dev-dependencies]
test-utils = { path="../test-utils" }
sp-io = { git = "https://github.com/paritytech/substrate", branch = "polkadot-v0.9.37" }
sp-core = { git = "https://github.com/paritytech/substrate", branch = "polkadot-v0.9.37" }
orml-currencies = { git = "https://github.com/open-web3-stack/open-runtime-module-library", branch = "polkadot-v0.9.37" }
orml-tokens = { git = "https://github.com/open-web3-stack/open-runtime-module-library", branch = "polkadot-v0.9.37" }
pallet-balances = { git = "https://github.com/paritytech/substrate", branch = "polkadot-v0.9.37" }
# This can be updated to lates after rust update(>=1.61)
fixed = { version = "=1.15.0", default-features = false }
proptest = "1.0.0"
pretty_assertions = "1.2.1"
rand = "0.8.5"

[features]
default = ["std"]
std = [
    "codec/std",
    "frame-support/std",
    "frame-system/std",
    "sp-std/std",
    "orml-traits/std",
    "hydradx-traits/std",
    "sp-arithmetic/std",
    "sp-runtime/std",
    "scale-info/std",
    "hydra-dx-math/std",
]
try-runtime = ["frame-support/try-runtime"]<|MERGE_RESOLUTION|>--- conflicted
+++ resolved
@@ -1,10 +1,6 @@
 [package]
 name = "pallet-liquidity-mining"
-<<<<<<< HEAD
-version = "3.1.0"
-=======
-version = "4.1.0"
->>>>>>> d5cd4c67
+version = "4.2.0"
 description = "Liquidity mining"
 authors = ["GalacticCouncil"]
 edition = "2021"

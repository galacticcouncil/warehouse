--- conflicted
+++ resolved
@@ -29,11 +29,7 @@
 frame-system = { git = "https://github.com/paritytech/substrate", branch = "polkadot-v0.9.38", default-features = false }
 
 # Math
-<<<<<<< HEAD
-hydra-dx-math = { git = "https://github.com/galacticcouncil/HydraDX-math", rev = "2fc83960a78bef9742551c78ae0264aa146d16b2", default-features = false }
-=======
-hydra-dx-math = { git = "https://github.com/galacticcouncil/HydraDX-math", rev = "5cfeb0dfdce6ad06c81ac1aa27f0cba50992a503", default-features = false }
->>>>>>> 9e69e600
+hydra-dx-math = { git = "https://github.com/galacticcouncil/HydraDX-math", rev = "380b80b59bbf62abb8848fb8a10bb206861eab41", default-features = false }
 
 # HydraDX dependencies
 hydradx-traits = { path = "../traits", default-features = false }

// This file is part of galacticcouncil/warehouse.

// Copyright (C) 2020-2022  Intergalactic, Limited (GIB).
// SPDX-License-Identifier: Apache-2.0

// Licensed under the Apache License, Version 2.0 (the "License");
// you may not use this file except in compliance with the License.
// You may obtain a copy of the License at
//
// http://www.apache.org/licenses/LICENSE-2.0
//
// Unless required by applicable law or agreed to in writing, software
// distributed under the License is distributed on an "AS IS" BASIS,
// WITHOUT WARRANTIES OR CONDITIONS OF ANY KIND, either express or implied.
// See the License for the specific language governing permissions and
// limitations under the License.

use super::*;
use test_ext::*;

#[test]
fn create_global_farm_should_work() {
    new_test_ext().execute_with(|| {
        let global_farm_id = 1;
        let total_rewards: Balance = 50_000_000_000;
        let reward_currency = BSX;
        let planned_yielding_periods: BlockNumber = 1_000_000_000_u64;
        let blocks_per_period = 20_000;
        let incentivized_token = BSX;
        let owner = ALICE;
        let yield_per_period = Permill::from_percent(20);
        let max_reward_per_period: Balance = total_rewards.checked_div(planned_yielding_periods.into()).unwrap();

        let created_at_block = 15_896;

        set_block_number(created_at_block);

        let global_farm_account = LiquidityMining::farm_account_id(global_farm_id).unwrap();

        assert_eq!(Tokens::free_balance(reward_currency, &global_farm_account), 0);

        assert_eq!(
            LiquidityMining::create_global_farm(
                total_rewards,
                planned_yielding_periods,
                blocks_per_period,
                incentivized_token,
                reward_currency,
                owner,
                yield_per_period,
                10,
            )
            .unwrap(),
            (global_farm_id, max_reward_per_period)
        );

        //Check if total_rewards are transferred to farm's account.
        assert_eq!(
            Tokens::free_balance(reward_currency, &global_farm_account),
            total_rewards
        );
        assert_eq!(
            Tokens::free_balance(reward_currency, &ALICE),
            (INITIAL_BALANCE - total_rewards)
        );

        let updated_at = created_at_block / blocks_per_period;

        let global_farm = GlobalFarmData::new(
            global_farm_id,
            updated_at,
            reward_currency,
            yield_per_period,
            planned_yielding_periods,
            blocks_per_period,
            owner,
            incentivized_token,
            max_reward_per_period,
            10,
        );

        assert_eq!(LiquidityMining::global_farm(global_farm_id).unwrap(), global_farm);
    });
}

#[test]
fn create_global_farm_invalid_data_should_not_work() {
    new_test_ext().execute_with(|| {
        let created_at_block = 15_896;

        set_block_number(created_at_block);

        //total_rewards bellow mini. limit.
        assert_noop!(
<<<<<<< HEAD
            LiquidityMining::create_global_farm(100, 1_000, 300, BSX, BSX, ALICE, Permill::from_percent(20)),
            Error::<Test, Instance1>::InvalidTotalRewards
=======
            LiquidityMining::create_global_farm(100, 1_000, 300, BSX, BSX, ALICE, Permill::from_percent(20), 10),
            Error::<Test>::InvalidTotalRewards
>>>>>>> 92264110
        );

        //planned_yielding_periods bellow min. limit.
        assert_noop!(
<<<<<<< HEAD
            LiquidityMining::create_global_farm(1_000_000, 10, 300, BSX, BSX, ALICE, Permill::from_percent(20)),
            Error::<Test, Instance1>::InvalidPlannedYieldingPeriods
=======
            LiquidityMining::create_global_farm(1_000_000, 10, 300, BSX, BSX, ALICE, Permill::from_percent(20), 10),
            Error::<Test>::InvalidPlannedYieldingPeriods
>>>>>>> 92264110
        );

        //blocks_per_period is 0.
        assert_noop!(
<<<<<<< HEAD
            LiquidityMining::create_global_farm(1_000_000, 1_000, 0, BSX, BSX, ALICE, Permill::from_percent(20)),
            Error::<Test, Instance1>::InvalidBlocksPerPeriod
=======
            LiquidityMining::create_global_farm(1_000_000, 1_000, 0, BSX, BSX, ALICE, Permill::from_percent(20), 10),
            Error::<Test>::InvalidBlocksPerPeriod
>>>>>>> 92264110
        );

        //yield_per_period is 0.
        assert_noop!(
<<<<<<< HEAD
            LiquidityMining::create_global_farm(1_000_000, 1_000, 1, BSX, BSX, ALICE, Permill::from_percent(0)),
            Error::<Test, Instance1>::InvalidYieldPerPeriod
=======
            LiquidityMining::create_global_farm(1_000_000, 1_000, 1, BSX, BSX, ALICE, Permill::from_percent(0), 10),
            Error::<Test>::InvalidYieldPerPeriod
>>>>>>> 92264110
        );

        //min. deposit is 0.
        assert_noop!(
            LiquidityMining::create_global_farm(1_000_000, 1_000, 1, BSX, BSX, ALICE, Permill::from_percent(10), 0),
            Error::<Test>::InvalidMinDeposit
        );
    });
}

#[test]
fn create_global_farm_with_inssufficient_balance_should_not_work() {
    //Owner's account balance is 1M BSX.
    new_test_ext().execute_with(|| {
        assert_noop!(
            LiquidityMining::create_global_farm(
                1_000_001,
                1_000,
                1,
                BSX,
                BSX,
                ACCOUNT_WITH_1M,
                Permill::from_percent(20),
                10,
            ),
            Error::<Test, Instance1>::InsufficientRewardCurrencyBalance
        );
    });
}<|MERGE_RESOLUTION|>--- conflicted
+++ resolved
@@ -92,52 +92,32 @@
 
         //total_rewards bellow mini. limit.
         assert_noop!(
-<<<<<<< HEAD
-            LiquidityMining::create_global_farm(100, 1_000, 300, BSX, BSX, ALICE, Permill::from_percent(20)),
+            LiquidityMining::create_global_farm(100, 1_000, 300, BSX, BSX, ALICE, Permill::from_percent(20), 10),
             Error::<Test, Instance1>::InvalidTotalRewards
-=======
-            LiquidityMining::create_global_farm(100, 1_000, 300, BSX, BSX, ALICE, Permill::from_percent(20), 10),
-            Error::<Test>::InvalidTotalRewards
->>>>>>> 92264110
         );
 
         //planned_yielding_periods bellow min. limit.
         assert_noop!(
-<<<<<<< HEAD
-            LiquidityMining::create_global_farm(1_000_000, 10, 300, BSX, BSX, ALICE, Permill::from_percent(20)),
+            LiquidityMining::create_global_farm(1_000_000, 10, 300, BSX, BSX, ALICE, Permill::from_percent(20), 10),
             Error::<Test, Instance1>::InvalidPlannedYieldingPeriods
-=======
-            LiquidityMining::create_global_farm(1_000_000, 10, 300, BSX, BSX, ALICE, Permill::from_percent(20), 10),
-            Error::<Test>::InvalidPlannedYieldingPeriods
->>>>>>> 92264110
         );
 
         //blocks_per_period is 0.
         assert_noop!(
-<<<<<<< HEAD
-            LiquidityMining::create_global_farm(1_000_000, 1_000, 0, BSX, BSX, ALICE, Permill::from_percent(20)),
+            LiquidityMining::create_global_farm(1_000_000, 1_000, 0, BSX, BSX, ALICE, Permill::from_percent(20), 10),
             Error::<Test, Instance1>::InvalidBlocksPerPeriod
-=======
-            LiquidityMining::create_global_farm(1_000_000, 1_000, 0, BSX, BSX, ALICE, Permill::from_percent(20), 10),
-            Error::<Test>::InvalidBlocksPerPeriod
->>>>>>> 92264110
         );
 
         //yield_per_period is 0.
         assert_noop!(
-<<<<<<< HEAD
-            LiquidityMining::create_global_farm(1_000_000, 1_000, 1, BSX, BSX, ALICE, Permill::from_percent(0)),
+            LiquidityMining::create_global_farm(1_000_000, 1_000, 1, BSX, BSX, ALICE, Permill::from_percent(0), 10),
             Error::<Test, Instance1>::InvalidYieldPerPeriod
-=======
-            LiquidityMining::create_global_farm(1_000_000, 1_000, 1, BSX, BSX, ALICE, Permill::from_percent(0), 10),
-            Error::<Test>::InvalidYieldPerPeriod
->>>>>>> 92264110
         );
 
         //min. deposit is 0.
         assert_noop!(
             LiquidityMining::create_global_farm(1_000_000, 1_000, 1, BSX, BSX, ALICE, Permill::from_percent(10), 0),
-            Error::<Test>::InvalidMinDeposit
+            Error::<Test, Instance1>::InvalidMinDeposit
         );
     });
 }

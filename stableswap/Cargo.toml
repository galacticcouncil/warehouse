[package]
name = 'pallet-stableswap'
version = '1.1.0'
description = 'AMM for correlated assets'
authors = ['GalacticCouncil']
edition = '2021'
homepage = "https://github.com/galacticcouncil/warehouse"
license = 'Apache 2.0'
repository = "https://github.com/galacticcouncil/warehouse"

[package.metadata.docs.rs]
targets = ["x86_64-unknown-linux-gnu"]

[dependencies]
bitflags = "1.3.2"

# parity
scale-info = { version = "2.1.2", default-features = false, features = ["derive"] }
codec = { default-features = false, features = ["derive"], package = "parity-scale-codec", version = "3.1.5" }

# primitives
sp-runtime = { git = "https://github.com/paritytech/substrate", branch = "polkadot-v0.9.29", default-features = false }
sp-std = { git = "https://github.com/paritytech/substrate", branch = "polkadot-v0.9.29", default-features = false }
sp-core = { git = "https://github.com/paritytech/substrate", branch = "polkadot-v0.9.29", default-features = false}
sp-io = { git = "https://github.com/paritytech/substrate", branch = "polkadot-v0.9.29", default-features = false }

# FRAME
frame-support = { git = "https://github.com/paritytech/substrate", branch = "polkadot-v0.9.29", default-features = false }
frame-system = { git = "https://github.com/paritytech/substrate", branch = "polkadot-v0.9.29", default-features = false }

# Math
<<<<<<< HEAD
hydra-dx-math = { git = "https://github.com/galacticcouncil/HydraDX-math", rev="2fc83960a78bef9742551c78ae0264aa146d16b2", default-features = false }
=======
hydra-dx-math = { git = "https://github.com/galacticcouncil/HydraDX-math", rev = "84632c3c7b71e16d53240e4bdc2adc693c941916", default-features = false }
>>>>>>> e6c9c36c

# HydraDX dependencies
hydradx-traits = { path = "../traits", default-features = false }

# ORML dependencies
orml-traits = { git = "https://github.com/open-web3-stack/open-runtime-module-library", branch = "polkadot-v0.9.29", default-features = false }

# Optional imports for benchmarking
frame-benchmarking = { git = "https://github.com/paritytech/substrate", branch = "polkadot-v0.9.29", default-features = false, optional = true}

[dev-dependencies]
sp-api = { git = "https://github.com/paritytech/substrate", branch = "polkadot-v0.9.29" }
sp-tracing = { git = "https://github.com/paritytech/substrate", branch = "polkadot-v0.9.29", default-features = false}
orml-tokens = { git = "https://github.com/open-web3-stack/open-runtime-module-library", branch = "polkadot-v0.9.29", default-features = false, features=["std"]}
proptest = "1.0.0"

[features]
default = ['std']
runtime-benchmarks = [
    "frame-benchmarking",
    "frame-system/runtime-benchmarks",
    "frame-support/runtime-benchmarks",
    "hydra-dx-math/runtime-benchmarks",
]
std = [
    'codec/std',
    'frame-support/std',
    'frame-system/std',
    'sp-runtime/std',
    'sp-core/std',
    'sp-io/std',
    'sp-std/std',
    "scale-info/std",
    "orml-tokens/std",
    "frame-benchmarking/std",
    "hydra-dx-math/std",
]
try-runtime = ["frame-support/try-runtime"]<|MERGE_RESOLUTION|>--- conflicted
+++ resolved
@@ -29,11 +29,7 @@
 frame-system = { git = "https://github.com/paritytech/substrate", branch = "polkadot-v0.9.29", default-features = false }
 
 # Math
-<<<<<<< HEAD
-hydra-dx-math = { git = "https://github.com/galacticcouncil/HydraDX-math", rev="2fc83960a78bef9742551c78ae0264aa146d16b2", default-features = false }
-=======
 hydra-dx-math = { git = "https://github.com/galacticcouncil/HydraDX-math", rev = "84632c3c7b71e16d53240e4bdc2adc693c941916", default-features = false }
->>>>>>> e6c9c36c
 
 # HydraDX dependencies
 hydradx-traits = { path = "../traits", default-features = false }

// This file is part of hydradx-traits.

// Copyright (C) 2020-2021  Intergalactic, Limited (GIB).
// SPDX-License-Identifier: Apache-2.0

// Licensed under the Apache License, Version 2.0 (the "License");
// you may not use this file except in compliance with the License.
// You may obtain a copy of the License at
//
//     http://www.apache.org/licenses/LICENSE-2.0
//
// Unless required by applicable law or agreed to in writing, software
// distributed under the License is distributed on an "AS IS" BASIS,
// WITHOUT WARRANTIES OR CONDITIONS OF ANY KIND, either express or implied.
// See the License for the specific language governing permissions and
// limitations under the License.

#![cfg_attr(not(feature = "std"), no_std)]
#![allow(clippy::upper_case_acronyms)]

<<<<<<< HEAD
pub mod liquidity_mining;
=======
pub mod nft;
>>>>>>> 677a8880
pub mod pools;
pub mod registry;
pub use registry::*;

use codec::{Decode, Encode};
use frame_support::dispatch;
use frame_support::sp_runtime::traits::Zero;
use frame_support::sp_runtime::RuntimeDebug;
use frame_support::traits::LockIdentifier;
use frame_support::weights::Weight;
#[cfg(feature = "std")]
use serde::{Deserialize, Serialize};
use sp_std::vec::Vec;

/// Hold information to perform amm transfer
/// Contains also exact amount which will be sold/bought
#[cfg_attr(feature = "std", derive(Serialize, Deserialize))]
#[derive(RuntimeDebug, Encode, Decode, Copy, Clone, PartialEq, Eq, Default)]
pub struct AMMTransfer<AccountId, AssetId, AssetPair, Balance> {
    pub origin: AccountId,
    pub assets: AssetPair,
    pub amount: Balance,
    pub amount_out: Balance,
    pub discount: bool,
    pub discount_amount: Balance,
    pub fee: (AssetId, Balance),
}

/// Traits for handling AMM Pool trades.
pub trait AMM<AccountId, AssetId, AssetPair, Amount: Zero> {
    /// Check if both assets exist in a pool.
    fn exists(assets: AssetPair) -> bool;

    /// Return pair account.
    fn get_pair_id(assets: AssetPair) -> AccountId;

    /// Return share token for assets.
    fn get_share_token(assets: AssetPair) -> AssetId;

    /// Return list of active assets in a given pool.
    fn get_pool_assets(pool_account_id: &AccountId) -> Option<Vec<AssetId>>;

    /// Calculate spot price for asset a and b.
    fn get_spot_price_unchecked(asset_a: AssetId, asset_b: AssetId, amount: Amount) -> Amount;

    /// Sell trade validation
    /// Perform all necessary checks to validate an intended sale.
    fn validate_sell(
        origin: &AccountId,
        assets: AssetPair,
        amount: Amount,
        min_bought: Amount,
        discount: bool,
    ) -> Result<AMMTransfer<AccountId, AssetId, AssetPair, Amount>, frame_support::sp_runtime::DispatchError>;

    /// Execute buy for given validated transfer.
    fn execute_sell(transfer: &AMMTransfer<AccountId, AssetId, AssetPair, Amount>) -> dispatch::DispatchResult;

    /// Perform asset swap.
    /// Call execute following the validation.
    fn sell(
        origin: &AccountId,
        assets: AssetPair,
        amount: Amount,
        min_bought: Amount,
        discount: bool,
    ) -> dispatch::DispatchResult {
        Self::execute_sell(&Self::validate_sell(origin, assets, amount, min_bought, discount)?)?;
        Ok(())
    }

    /// Buy trade validation
    /// Perform all necessary checks to validate an intended buy.
    fn validate_buy(
        origin: &AccountId,
        assets: AssetPair,
        amount: Amount,
        max_limit: Amount,
        discount: bool,
    ) -> Result<AMMTransfer<AccountId, AssetId, AssetPair, Amount>, frame_support::sp_runtime::DispatchError>;

    /// Execute buy for given validated transfer.
    fn execute_buy(transfer: &AMMTransfer<AccountId, AssetId, AssetPair, Amount>) -> dispatch::DispatchResult;

    /// Perform asset swap.
    fn buy(
        origin: &AccountId,
        assets: AssetPair,
        amount: Amount,
        max_limit: Amount,
        discount: bool,
    ) -> dispatch::DispatchResult {
        Self::execute_buy(&Self::validate_buy(origin, assets, amount, max_limit, discount)?)?;
        Ok(())
    }

    fn get_min_trading_limit() -> Amount;

    fn get_min_pool_liquidity() -> Amount;

    fn get_max_in_ratio() -> u128;

    fn get_max_out_ratio() -> u128;

    fn get_fee(pool_account_id: &AccountId) -> (u32, u32);
}

pub trait Resolver<AccountId, Intention, E> {
    /// Resolve an intention directl via AMM pool.
    fn resolve_single_intention(intention: &Intention);

    /// Resolve intentions by either directly trading with each other or via AMM pool.
    /// Intention ```intention``` must be validated prior to call this function.
    fn resolve_matched_intentions(pair_account: &AccountId, intention: &Intention, matched: &[&Intention]);
}

/// Handler used by AMM pools to perform some tasks when a new pool is created.
pub trait OnCreatePoolHandler<AssetId> {
    /// Register an asset to be handled by price-oracle pallet.
    /// If an asset is not registered, calling `on_trade` results in populating the price buffer in the price oracle pallet,
    /// but the entries are ignored and the average price for the asset is not calculated.
    fn on_create_pool(asset_a: AssetId, asset_b: AssetId) -> dispatch::DispatchResult;
}

impl<AssetId> OnCreatePoolHandler<AssetId> for () {
    fn on_create_pool(_asset_a: AssetId, _asset_b: AssetId) -> dispatch::DispatchResult {
        Ok(())
    }
}

/// Handler used by AMM pools to perform some tasks when a trade is executed.
pub trait OnTradeHandler<AssetId, Balance> {
    /// Include a trade in the average price calculation of the price-oracle pallet.
    fn on_trade(asset_a: AssetId, asset_b: AssetId, amount_in: Balance, amount_out: Balance, liq_amount: Balance);
    /// Known overhead for a trade in `on_initialize/on_finalize`.
    /// Needs to be specified here if we don't want to make AMM pools tightly coupled with the price oracle pallet, otherwise we can't access the weight.
    /// Add this weight to an extrinsic from which you call `on_trade`.
    fn on_trade_weight() -> Weight;
}

impl<AssetId, Balance> OnTradeHandler<AssetId, Balance> for () {
    fn on_trade(_asset_a: AssetId, _asset_b: AssetId, _amount_in: Balance, _amount_out: Balance, _liq_amount: Balance) {
    }
    fn on_trade_weight() -> Weight {
        Weight::zero()
    }
}

pub trait CanCreatePool<AssetId> {
    fn can_create(asset_a: AssetId, asset_b: AssetId) -> bool;
}

pub trait LockedBalance<AssetId, AccountId, Balance> {
    fn get_by_lock(lock_id: LockIdentifier, currency_id: AssetId, who: AccountId) -> Balance;
}

/// Implementers of this trait provide the price of a given asset compared to the native currency.
///
/// So if `100` native tokens correspond to `200` ABC tokens, the price returned would be `2.0`.
///
/// Should return `None` if no price is available.
pub trait NativePriceOracle<AssetId, Price> {
    fn price(currency: AssetId) -> Option<Price>;
}<|MERGE_RESOLUTION|>--- conflicted
+++ resolved
@@ -18,11 +18,8 @@
 #![cfg_attr(not(feature = "std"), no_std)]
 #![allow(clippy::upper_case_acronyms)]
 
-<<<<<<< HEAD
 pub mod liquidity_mining;
-=======
 pub mod nft;
->>>>>>> 677a8880
 pub mod pools;
 pub mod registry;
 pub use registry::*;

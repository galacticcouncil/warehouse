--- conflicted
+++ resolved
@@ -77,30 +77,19 @@
             + Copy
             + HasCompact
             + AtLeast32BitUnsigned
-<<<<<<< HEAD
             + Into<Self::CollectionId>
-            + From<Self::CollectionId>;
-=======
-            + Into<Self::ClassId>
-            + From<Self::ClassId>
+            + From<Self::CollectionId>
             + MaxEncodedLen;
->>>>>>> cb90cdd4
         type NftInstanceId: Member
             + Parameter
             + Default
             + Copy
             + HasCompact
             + AtLeast32BitUnsigned
-<<<<<<< HEAD
             + Into<Self::ItemId>
-            + From<Self::ItemId>;
-        type ClassType: Member + Parameter + Default + Copy;
-=======
-            + Into<Self::InstanceId>
-            + From<Self::InstanceId>
+            + From<Self::ItemId>
             + MaxEncodedLen;
         type ClassType: Member + Parameter + Default + Copy + MaxEncodedLen;
->>>>>>> cb90cdd4
         type Permissions: NftPermission<Self::ClassType>;
         /// Class IDs reserved for runtime up to the following constant
         #[pallet::constant]
